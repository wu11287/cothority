--- conflicted
+++ resolved
@@ -1,11 +1,6 @@
 const group = require("../../group/group.js");
 
-<<<<<<< HEAD
 const crypto = require("crypto");
-=======
-const hash = require("hash.js");
-
->>>>>>> 69f3ba09
 /**
  * @module sign/schnorr
  */
