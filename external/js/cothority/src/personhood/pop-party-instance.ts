--- conflicted
+++ resolved
@@ -228,29 +228,4 @@
         await this.rpc.sendTransactionAndWait(ctx);
         await this.update();
     }
-<<<<<<< HEAD
-
-    async fetchOrgKeys(): Promise<Point[]> {
-        const piDarc = await DarcInstance.fromByzcoin(this.rpc, this.darcID);
-        const orgDarcs = piDarc.darc.rules.list.find((l) => l.action === "invoke:popParty.finalize").getIdentities();
-        const orgPers: Point[] = [];
-
-        for (let orgDarc of orgDarcs) {
-            // Remove leading "darc:" from expression
-            orgDarc = orgDarc.substr(5);
-            const orgCred = CredentialInstance.credentialIID(Buffer.from(orgDarc, "hex"));
-            const cred = await CredentialInstance.fromByzcoin(this.rpc, orgCred);
-            const credPers = cred.getAttribute("personhood", "ed25519");
-            if (credPers === undefined) {
-                throw new Error("found organizer without personhood credential");
-            }
-
-            const pub = PointFactory.fromProto(credPers);
-            orgPers.push(pub);
-        }
-
-        return orgPers;
-    }
-=======
->>>>>>> 7a1cf69d
 }