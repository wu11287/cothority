"use strict";

<<<<<<< HEAD
const topl = require('topl');
const UUID = require('pure-uuid');
const protobuf = require('protobufjs')
const co = require('co');
const shuffle = require("crypto-shuffle");

const root = require('../protobuf/index.js').root;
const identity = require("../identity.js");
=======
const topl = require("topl");
const UUID = require("pure-uuid");
const protobuf = require("protobufjs");

const root = require("../protobuf/index.js").root;
>>>>>>> 82e72567

const BASE64 = require("base-64");
const UTF8 = require("utf8");

/**
 * Socket is a WebSocket object instance through which protobuf messages are
 * sent to conodes.
 * @param {string} addr websocket address of the conode to contact.
 * @param {string} service name. A socket is tied to a service name.
 *
 * @throws {TypeError} when url is not a string or protobuf is not an object
 */
<<<<<<< HEAD
function Socket(addr,service) {
    if (typeof protobuf !== 'object')
	    throw new TypeError;

    this.url = addr + "/" + service;
    this.protobuf = root;
=======
function Socket(path) {
  if (typeof protobuf !== "object") throw new TypeError();

  this.url = path;
  this.protobuf = root;
>>>>>>> 82e72567

  /**
   * Send transmits data to a given url and parses the response.
   * @param {string} request name of registered protobuf message
   * @param {string} response name of registered protobuf message
   * @param {object} data to be sent
   *
   * @returns {object} Promise with response message on success, and an error on failure
   */
  this.send = (request, response, data) => {
    return new Promise((resolve, reject) => {
      const ws = new WebSocket(this.url + "/" + request);
      ws.binaryType = "arraybuffer";

      const requestModel = this.protobuf.lookup(request);
      if (requestModel === undefined)
        reject(new Error("Model " + request + " not found"));

      const responseModel = this.protobuf.lookup(response);
      if (responseModel === undefined)
        reject(new Error("Model " + response + " not found"));

      ws.onopen = () => {
        const message = requestModel.create(data);
        const marshal = requestModel.encode(message).finish();
        ws.send(marshal);
      };

      ws.onmessage = event => {
        ws.close();
        const buffer = new Uint8Array(event.data);
        const unmarshal = responseModel.decode(buffer);
        resolve(unmarshal);
      };

      ws.onclose = event => {
        if (!event.wasClean) reject(new Error(event.reason));
      };

      ws.onerror = error => {
        reject(new Error("Could not connect to " + this.url));
      };
    });
  };
}

/*
 * RosterSocket offers similar functionality from the Socket class but chooses
 * a random conode when trying to connect. If a connection fails, it
 * automatically retries to connect to another random server.
 * */
class RosterSocket {

    constructor(roster,service) {
        this.addresses = roster.identities.map((id) => id.websocketAddr);
        this.service = service;
        this.lastGoodServer = null;
    }

    send(request,response,data)  {
        const socket = this;
        const fn = co.wrap(function *(addresses,service) {
            shuffle(addresses)
            // try first the last good server we know
            if (socket.lastGoodServer) {
                addresses.unshift(socket.lastGoodServer);
            }
            addresses.unshift(
            for(var i=0; i < addresses.length; i++) {
                var addr = addresses[i];
                try {
                    var socket = new Socket(addr,service);
                    var data = yield socket.send(request,response,data);
                    socket.lastGoodServer = addr;
                    return Promise.resolve(data);
                } catch (err) {
                    console.log("could not reach out to " + addr);
                    continue;
                }
            }
            return Promise.reject("no conodes are available");
        });
        return fn(this.addresses,this.service);
    }
}

module.exports.Socket = Socket;
module.exports.RosterSocket = RosterSocket;<|MERGE_RESOLUTION|>--- conflicted
+++ resolved
@@ -1,6 +1,5 @@
 "use strict";
 
-<<<<<<< HEAD
 const topl = require('topl');
 const UUID = require('pure-uuid');
 const protobuf = require('protobufjs')
@@ -9,13 +8,6 @@
 
 const root = require('../protobuf/index.js').root;
 const identity = require("../identity.js");
-=======
-const topl = require("topl");
-const UUID = require("pure-uuid");
-const protobuf = require("protobufjs");
-
-const root = require("../protobuf/index.js").root;
->>>>>>> 82e72567
 
 const BASE64 = require("base-64");
 const UTF8 = require("utf8");
@@ -28,20 +20,12 @@
  *
  * @throws {TypeError} when url is not a string or protobuf is not an object
  */
-<<<<<<< HEAD
 function Socket(addr,service) {
     if (typeof protobuf !== 'object')
-	    throw new TypeError;
+	    throw new TypeError();
 
     this.url = addr + "/" + service;
     this.protobuf = root;
-=======
-function Socket(path) {
-  if (typeof protobuf !== "object") throw new TypeError();
-
-  this.url = path;
-  this.protobuf = root;
->>>>>>> 82e72567
 
   /**
    * Send transmits data to a given url and parses the response.
