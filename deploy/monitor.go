--- conflicted
+++ resolved
@@ -123,11 +123,7 @@
 			S += (entry.Time - tM) * (entry.Time - M)
 			k++
 			rs.StdDev = math.Sqrt(S / (k - 1))
-<<<<<<< HEAD
-		} else if bytes.Contains(data, []byte("schnorr_round")) || bytes.Contains(data, []byte("naive_round")) {
-=======
 		} else if bytes.Contains(data, []byte("schnorr_round")) || bytes.Contains(data, []byte("naive_round")) || bytes.Contains(data, []byte("ntree_round")) {
->>>>>>> 1438f066
 
 			var entry StatsEntry
 			err := json.Unmarshal(data, &entry)
