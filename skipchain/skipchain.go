--- conflicted
+++ resolved
@@ -42,27 +42,16 @@
 // Service handles adding new SkipBlocks
 type Service struct {
 	*onet.ServiceProcessor
-<<<<<<< HEAD
 	db                      *SkipBlockDB
 	propagate               messaging.PropagationFunc
 	verifiers               map[VerifierID]SkipBlockVerifier
-	newBlocksMutex          sync.Mutex
-	newBlocks               map[string]bool
 	storageMutex            sync.Mutex
 	Storage                 *Storage
 	bftTimeout              time.Duration
 	propTimeout             time.Duration
+	chains                  chainLocker
 	verifyNewBlockBuffer    sync.Map
 	verifyFollowBlockBuffer sync.Map
-=======
-	db           *SkipBlockDB
-	propagate    messaging.PropagationFunc
-	verifiers    map[VerifierID]SkipBlockVerifier
-	storageMutex sync.Mutex
-	Storage      *Storage
-	bftTimeout   time.Duration
-	propTimeout  time.Duration
-	chains       chainLocker
 }
 
 type chainLocker struct {
@@ -124,7 +113,6 @@
 	ret = cl.locks
 	cl.Unlock()
 	return
->>>>>>> 5318d0a8
 }
 
 // Storage is saved to disk.
@@ -825,7 +813,7 @@
 	fwd := NewForwardLink(src, dst)
 	sig, err := s.startBFT(bftNewBlock, roster, fwd.Hash(), data)
 	if err != nil {
-		log.Warn(s.ServerIdentity().Address, "startBFT failed with", err)
+		log.Error(s.ServerIdentity().Address, "startBFT failed with", err)
 		return err
 	}
 	fwd.Signature = *sig
@@ -1054,7 +1042,11 @@
 		root.Timeout = s.bftTimeout
 	}
 
-	go node.Start()
+	if err := node.Start(); err != nil {
+		log.Error("failed to start with error", err)
+		return nil, err
+	}
+
 	select {
 	case sig := <-root.FinalSignatureChan:
 		if sig.Sig == nil {
