--- conflicted
+++ resolved
@@ -398,10 +398,6 @@
 				startTime = maxTime
 			}
 		}
-<<<<<<< HEAD
-		dbg.Lvl4(fmt.Sprintf("Successfully connected to parent %s", h))
-=======
->>>>>>> b8e91953
 		if err != nil {
 			log.Fatal(fmt.Sprintf("%s failed to connect to parent"), h)
 			//return errors.New("failed to connect")
