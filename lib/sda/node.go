package sda

import (
	"errors"
	"fmt"
	"reflect"
	"sync"

	"github.com/dedis/cothority/lib/dbg"
	"github.com/dedis/cothority/lib/network"
	"github.com/dedis/crypto/abstract"
)

// Node represents a protocol-instance in a given TreeNode. It embeds an
// Overlay where all the tree-structures are stored.
type Node struct {
	overlay *Overlay
	token   *Token
	// cache for the TreeNode this Node is representing
	treeNode *TreeNode
	// cached list of all TreeNodes
	treeNodeList []*TreeNode
	// mutex to synchronise creation of treeNodeList
	mtx sync.Mutex
	// channels holds all channels available for the different message-types
	channels map[network.MessageTypeID]interface{}
	// registered handler-functions for that protocol
	handlers map[network.MessageTypeID]interface{}
	// flags for messages - only one channel/handler possible
	messageTypeFlags map[network.MessageTypeID]uint32
	// The protocolInstance belonging to that node
	instance ProtocolInstance
	// aggregate messages in order to dispatch them at once in the protocol
	// instance
	msgQueue map[network.MessageTypeID][]*Data
	// done callback
	onDoneCallback func() bool
	// queue holding msgs
	msgDispatchQueue []*Data
	// locking for msgqueue
	msgDispatchQueueMutex sync.Mutex
	// kicking off new message
	msgDispatchQueueWait chan bool
	// whether this node is closing
	closing bool
}

// AggregateMessages (if set) tells to aggregate messages from all children
// before sending to the (parent) Node
// https://golang.org/ref/spec#Iota
const (
	AggregateMessages = 1 << iota
)

// NewNode creates a new node
func NewNode(o *Overlay, tok *Token) (*Node, error) {
	n, err := NewNodeEmpty(o, tok)
	if err != nil {
		return nil, err
	}
	return n, n.protocolInstantiate()
}

// NewNodeEmpty creates a new node without a protocol
func NewNodeEmpty(o *Overlay, tok *Token) (*Node, error) {
	n := &Node{overlay: o,
		token:                tok,
		channels:             make(map[network.MessageTypeID]interface{}),
		handlers:             make(map[network.MessageTypeID]interface{}),
		messageTypeFlags:     make(map[network.MessageTypeID]uint32),
		msgQueue:             make(map[network.MessageTypeID][]*Data),
		treeNode:             nil,
		msgDispatchQueue:     make([]*Data, 0, 1),
		msgDispatchQueueWait: make(chan bool, 1),
	}
	var err error
	n.treeNode, err = n.overlay.TreeNodeFromToken(n.token)
	if err != nil {
		return nil, errors.New("We are not represented in the tree")
	}
	go n.dispatchMsgReader()
	return n, nil
}

// TreeNode gets the treeNode of this node. If there is no TreeNode for the
// Token of this node, the function will return nil
func (n *Node) TreeNode() *TreeNode {
	return n.treeNode
}

// Entity returns our entity
func (n *Node) Entity() *network.Entity {
	return n.treeNode.Entity
}

// Parent returns the parent-TreeNode of ourselves
func (n *Node) Parent() *TreeNode {
	return n.treeNode.Parent
}

// Children returns the children of ourselves
func (n *Node) Children() []*TreeNode {
	return n.treeNode.Children
}

// Root returns the root-node of that tree
func (n *Node) Root() *TreeNode {
	return n.Tree().Root
}

// IsRoot returns whether whether we are at the top of the tree
func (n *Node) IsRoot() bool {
	return n.treeNode.Parent == nil
}

// IsLeaf returns whether whether we are at the bottom of the tree
func (n *Node) IsLeaf() bool {
	return len(n.treeNode.Children) == 0
}

// SendTo sends a given message to a given node
func (n *Node) SendTo(to *TreeNode, msg interface{}) error {
	if to == nil {
		return errors.New("Sent to a nil TreeNode")
	}
	return n.overlay.SendToTreeNode(n.token, to, msg)
}

// SendToParent sends a given message to the parent of the calling node (unless it is the root)
func (n *Node) SendToParent(msg interface{}) error {
	if n.IsRoot() {
		return nil
	}
	return n.SendTo(n.Parent(), msg)
}

// SendToChildren sends a given message to all children of the calling node (unless it is a leaf)
func (n *Node) SendToChildren(msg interface{}) error {
	if n.IsLeaf() {
		return nil
	}
	for _, node := range n.Children() {
		if err := n.SendTo(node, msg); err != nil {
			return err
		}
	}
	return nil
}

// SendToRoot sends a given message to the root node of the tree (unless the calling node is the root itself)
func (n *Node) SendToRoot(msg interface{}) error {
	if n.IsRoot() {
		return nil
	}
	return n.SendTo(n.Tree().Root, msg)
}

// Broadcast sends a given message from the calling node directly to all other TreeNodes
func (n *Node) Broadcast(msg interface{}) error {
	for _, node := range n.List() {
		if node != n.TreeNode() {
			if err := n.SendTo(node, msg); err != nil {
				return err
			}
		}
	}
	return nil
}

// Tree returns the tree of that node
func (n *Node) Tree() *Tree {
	return n.overlay.TreeFromToken(n.token)
}

// EntityList returns the entity-list
func (n *Node) EntityList() *EntityList {
	return n.Tree().EntityList
}

// List returns the list of TreeNodes cached in the node (creating it if necessary)
func (n *Node) List() []*TreeNode {
	n.mtx.Lock()
	if n.treeNodeList == nil {
		n.treeNodeList = n.Tree().List()
	}
	n.mtx.Unlock()
	return n.treeNodeList
}

// Index returns the index of the node in the EntityList
func (n *Node) Index() int {
	return n.TreeNode().EntityIdx
}

// Suite can be used to get the current abstract.Suite (currently hardcoded into
// the network library). Preferably use this function instead of network.Suite
// when possible.
func (n *Node) Suite() abstract.Suite {
	return n.overlay.suite()
}

// RegisterChannel takes a channel with a struct that contains two
// elements: a TreeNode and a message. It will send every message that are the
// same type to this channel.
// If you pass a pointer to the channel it will be automatically instantiated
// for you.
// This function handles also
// - registration of the message-type
// - aggregation or not of messages: if you give a channel of slices, the
//   messages will be aggregated, else they will come one-by-one
func (n *Node) RegisterChannel(c interface{}) error {
	flags := uint32(0)
	cr := reflect.TypeOf(c)
	if cr.Kind() == reflect.Ptr {
		val := reflect.ValueOf(c).Elem()
		val.Set(reflect.MakeChan(val.Type(), 100))
		//val.Set(reflect.MakeChan(reflect.Indirect(cr), 1))
		return n.RegisterChannel(reflect.Indirect(val).Interface())
	} else if reflect.ValueOf(c).IsNil() {
		return errors.New("Can not Register a (value) channel not initialized")
	}
	// Check we have the correct channel-type
	if cr.Kind() != reflect.Chan {
		return errors.New("Input is not channel but " + cr.Kind().String())
	}
	if cr.Elem().Kind() == reflect.Slice {
		flags += AggregateMessages
		cr = cr.Elem()
	}
	if cr.Elem().Kind() != reflect.Struct {
		return errors.New("Input is not channel of structure")
	}
	if cr.Elem().NumField() != 2 {
		return errors.New("Input is not channel of structure with 2 elements")
	}
	if cr.Elem().Field(0).Type != reflect.TypeOf(&TreeNode{}) {
		return errors.New("Input-channel doesn't have TreeNode as element")
	}
	// Automatic registration of the message to the network library.
	typ := network.RegisterMessageUUID(network.RTypeToMessageTypeID(
		cr.Elem().Field(1).Type),
		cr.Elem().Field(1).Type)
	n.channels[typ] = c
	//typ := network.RTypeToUUID(cr.Elem().Field(1).Type) n.channels[typ] = c
	n.messageTypeFlags[typ] = flags
	dbg.Lvl4("Registered channel", typ, "with flags", flags)
	return nil
}

// RegisterChannel takes a channel with a struct that contains two
// elements: a TreeNode and a message. It will send every message that are the
// same type to this channel.
// This function handles also
// - registration of the message-type
// - aggregation or not of messages: if you give a channel of slices, the
//   messages will be aggregated, else they will come one-by-one
func (n *Node) RegisterHandler(c interface{}) error {
	flags := uint32(0)
	cr := reflect.TypeOf(c)
	// Check we have the correct channel-type
	if cr.Kind() != reflect.Func {
		return errors.New("Input is not function")
	}
	cr = cr.In(0)
	if cr.Kind() == reflect.Slice {
		flags += AggregateMessages
		cr = cr.Elem()
	}
	if cr.Kind() != reflect.Struct {
		return errors.New("Input is not channel of structure")
	}
	if cr.NumField() != 2 {
		return errors.New("Input is not channel of structure with 2 elements")
	}
	if cr.Field(0).Type != reflect.TypeOf(&TreeNode{}) {
		return errors.New("Input-channel doesn't have TreeNode as element")
	}
	// Automatic registration of the message to the network library.
	typ := network.RegisterMessageUUID(network.RTypeToMessageTypeID(
		cr.Field(1).Type),
		cr.Field(1).Type)
	//typ := network.RTypeToUUID(cr.Elem().Field(1).Type)
	n.handlers[typ] = c
	n.messageTypeFlags[typ] = flags
	dbg.Lvl3("Registered handler", typ, "with flags", flags)
	return nil
}

// RegisterHandlers registers a list of given handlers by calling RegisterHandler above
func (n *Node) RegisterHandlers(handlers ...interface{}) error {
	for _, h := range handlers {
		if err := n.RegisterHandler(h); err != nil {
			return errors.New("Error, could not register handler: " + err.Error())
		}
	}
	return nil
}

// ProtocolInstance returns the instance of the running protocol
func (n *Node) ProtocolInstance() ProtocolInstance {
	return n.instance
}

// ProtocolInstantiate creates a new instance of a protocol given by it's name
func (n *Node) protocolInstantiate() error {
	if n.token == nil {
		return errors.New("Hope this is running in test-mode")
	}
	pid := n.token.ProtoID
	_, ok := protocols[pid]
	if !ok {
		return errors.New("Protocol " + pid.String() + " doesn't exist")
	}
	tree := n.overlay.Tree(n.token.TreeID)
	if tree == nil {
		return errors.New("Tree does not exists")
	}
	if n.overlay.EntityList(n.token.EntityListID) == nil {
		return errors.New("EntityList does not exists")
	}

	var err error
<<<<<<< HEAD
	//n.instance, err = p(n)
	go n.instance.Dispatch()
=======
	n.instance, err = p(n)
	go func() {
		if err := n.instance.Dispatch(); err != nil {
			dbg.Error("Error while dispatching node", n.Info(), ":",
				err)
		}
	}()
>>>>>>> 2d0bae50
	return err
}

// Dispatch - the standard dispatching function is empty
func (n *Node) Dispatch() error {
	return nil
}

// Shutdown - standard Shutdown implementation. Define your own
// in your protocol (if necessary)
func (n *Node) Shutdown() error {
	return nil
}

// Close shuts down the go-routine and calls the protocolInstance-shutdown
func (n *Node) Close() error {
	dbg.Lvl3("Closing node", n.Info())
	n.msgDispatchQueueMutex.Lock()
	n.closing = true
	if len(n.msgDispatchQueueWait) == 0 {
		n.msgDispatchQueueWait <- true
	}
	n.msgDispatchQueueMutex.Unlock()
	return n.ProtocolInstance().Shutdown()
}

func (n *Node) dispatchHandler(msgSlice []*Data) error {
	mt := msgSlice[0].MsgType
	to := reflect.TypeOf(n.handlers[mt]).In(0)
	f := reflect.ValueOf(n.handlers[mt])
	if n.HasFlag(mt, AggregateMessages) {
		msgs := reflect.MakeSlice(to, len(msgSlice), len(msgSlice))
		for i, msg := range msgSlice {
			msgs.Index(i).Set(n.reflectCreate(to.Elem(), msg))
		}
		dbg.Lvl4("Dispatching aggregation to", n.Entity().Addresses)
		f.Call([]reflect.Value{msgs})
	} else {
		for _, msg := range msgSlice {
			dbg.Lvl4("Dispatching to", n.Entity().Addresses)
			m := n.reflectCreate(to, msg)
			f.Call([]reflect.Value{m})
		}
	}
	return nil
}

func (n *Node) reflectCreate(t reflect.Type, msg *Data) reflect.Value {
	m := reflect.Indirect(reflect.New(t))
	tn := n.Tree().Search(msg.From.TreeNodeID)
	if tn != nil {
		m.Field(0).Set(reflect.ValueOf(tn))
		m.Field(1).Set(reflect.Indirect(reflect.ValueOf(msg.Msg)))
	}
	return m
}

// DispatchChannel takes a message and sends it to a channel
func (n *Node) DispatchChannel(msgSlice []*Data) error {
	mt := msgSlice[0].MsgType
	to := reflect.TypeOf(n.channels[mt])
	if n.HasFlag(mt, AggregateMessages) {
		dbg.Lvl4("Received aggregated message of type:", mt)
		to = to.Elem()
		out := reflect.MakeSlice(to, len(msgSlice), len(msgSlice))
		for i, msg := range msgSlice {
			dbg.Lvl4("Dispatching aggregated to", to)
			m := n.reflectCreate(to.Elem(), msg)
			dbg.Lvl4("Adding msg", m, "to", n.Entity().Addresses)
			out.Index(i).Set(m)
		}
		reflect.ValueOf(n.channels[mt]).Send(out)
	} else {
		for _, msg := range msgSlice {
			out := n.channels[mt]

			m := n.reflectCreate(to.Elem(), msg)
			dbg.Lvl4("Dispatching msg type", mt, " to", to, " :", m.Field(1).Interface())
			reflect.ValueOf(out).Send(m)
		}
	}
	return nil
}

// DispatchMsg takes a message and puts it into a queue for later processing.
// This allows a protocol to have a backlog of messages.
func (n *Node) DispatchMsg(msg *Data) {
	dbg.Lvl3(n.Info(), "Received message")
	n.msgDispatchQueueMutex.Lock()
	n.msgDispatchQueue = append(n.msgDispatchQueue, msg)
	dbg.Lvl3(n.Info(), "DispatchQueue-length is", len(n.msgDispatchQueue))
	if len(n.msgDispatchQueue) == 1 && len(n.msgDispatchQueueWait) == 0 {
		n.msgDispatchQueueWait <- true
	}
	n.msgDispatchQueueMutex.Unlock()
}

func (n *Node) dispatchMsgReader() {
	for {
		n.msgDispatchQueueMutex.Lock()
		if n.closing == true {
			dbg.Lvl3("Closing reader")
			n.msgDispatchQueueMutex.Unlock()
			return
		}
		if len(n.msgDispatchQueue) > 0 {
			dbg.Lvl3(n.Info(), "Read message and dispatching it",
				len(n.msgDispatchQueue))
			msg := n.msgDispatchQueue[0]
			n.msgDispatchQueue = n.msgDispatchQueue[1:]
			n.msgDispatchQueueMutex.Unlock()
			err := n.dispatchMsgToProtocol(msg)
			if err != nil {
				dbg.Error("Error while dispatching message:", err)
			}
		} else {
			n.msgDispatchQueueMutex.Unlock()
			dbg.Lvl3(n.Info(), "Waiting for message")
			<-n.msgDispatchQueueWait
		}
	}
}

// dispatchMsgToProtocol will dispatch this sda.Data to the right instance
func (n *Node) dispatchMsgToProtocol(sdaMsg *Data) error {
	// Decode the inner message here. In older versions, it was decoded before,
	// but first there is no use to do it before, and then every protocols had
	// to manually registers their messages. Since it is done automatically by
	// the Node, decoding should also be done by the node.
	var err error
	t, msg, err := network.UnmarshalRegisteredType(sdaMsg.MsgSlice, network.DefaultConstructors(n.Suite()))
	if err != nil {
		dbg.Error(n.Entity().First(), "Error while unmarshalling inner message of SDAData", sdaMsg.MsgType, ":", err)
	}
	// Put the msg into SDAData
	sdaMsg.MsgType = t
	sdaMsg.Msg = msg
	dbg.Lvlf5("SDA-Message is: %+v", sdaMsg.Msg)

	// if message comes from parent, dispatch directly
	// if messages come from children we must aggregate them
	// if we still need to wait for additional messages, we return
	msgType, msgs, done := n.aggregate(sdaMsg)
	if !done {
		dbg.Lvl3(n.Name(), "Not done aggregating children msgs")
		return nil
	}
	dbg.Lvl4("Going to dispatch", sdaMsg, t)

	switch {
	case n.channels[msgType] != nil:
		dbg.Lvl4(n.Info(), "Dispatching to channel")
		err = n.DispatchChannel(msgs)
	case n.handlers[msgType] != nil:
		dbg.Lvl4("Dispatching to handler", n.Entity().Addresses)
		err = n.dispatchHandler(msgs)
	default:
		return errors.New("This message-type is not handled by this protocol")
	}
	return err
}

// SetFlag makes sure a given flag is set
func (n *Node) SetFlag(mt network.MessageTypeID, f uint32) {
	n.messageTypeFlags[mt] |= f
}

// ClearFlag makes sure a given flag is removed
func (n *Node) ClearFlag(mt network.MessageTypeID, f uint32) {
	n.messageTypeFlags[mt] &^= f
}

// HasFlag returns true if the given flag is set
func (n *Node) HasFlag(mt network.MessageTypeID, f uint32) bool {
	return n.messageTypeFlags[mt]&f != 0
}

// aggregate store the message for a protocol instance such that a protocol
// instances will get all its children messages at once.
// node is the node the host is representing in this Tree, and sda is the
// message being analyzed.
func (n *Node) aggregate(sdaMsg *Data) (network.MessageTypeID, []*Data, bool) {
	mt := sdaMsg.MsgType
	fromParent := !n.IsRoot() && sdaMsg.From.TreeNodeID.Equals(n.Parent().Id)
	if fromParent || !n.HasFlag(mt, AggregateMessages) {
		return mt, []*Data{sdaMsg}, true
	}
	// store the msg according to its type
	if _, ok := n.msgQueue[mt]; !ok {
		n.msgQueue[mt] = make([]*Data, 0)
	}
	msgs := append(n.msgQueue[mt], sdaMsg)
	n.msgQueue[mt] = msgs
	dbg.Lvl4(n.Entity().Addresses, "received", len(msgs), "of", len(n.Children()), "messages")

	// do we have everything yet or no
	// get the node this host is in this tree
	// OK we have all the children messages
	if len(msgs) == len(n.Children()) {
		// erase
		delete(n.msgQueue, mt)
		return mt, msgs, true
	}
	// no we still have to wait!
	return mt, nil, false
}

// StartProtocol calls the Start() on the underlying protocol which in turn will
// initiate the first message to its children
func (n *Node) StartProtocol() error {
	return n.instance.Start()
}

// Done calls onDoneCallback if available and only finishes when the return-
// value is true.
func (n *Node) Done() {
	if n.onDoneCallback != nil {
		ok := n.onDoneCallback()
		if !ok {
			return
		}
	}
	dbg.Lvl3(n.Info(), "has finished. Deleting its resources")
	n.overlay.nodeDone(n.token)
}

// OnDoneCallback should be called if we want to control the Done() of the node.
// It is used by protocols that uses others protocols inside and that want to
// control when the final Done() should be called.
// the function should return true if the real Done() has to be called otherwise
// false.
func (n *Node) OnDoneCallback(fn func() bool) {
	n.onDoneCallback = fn
}

// Private returns the private key of the entity
func (n *Node) Private() abstract.Secret {
	return n.Host().private
}

// Public returns the public key of the entity
func (n *Node) Public() abstract.Point {
	return n.Entity().Public
}

// CloseHost closes the underlying sda.Host (which closes the overlay
// and sends Shutdown to all protocol instances)
func (n *Node) CloseHost() error {
	return n.Host().Close()
}

// Name returns a human readable name of this Node (IP address).
func (n *Node) Name() string {
	return n.Entity().First()
}

// Info returns a human readable representation name of this Node
// (IP address and TokenID).
func (n *Node) Info() string {
	return fmt.Sprint(n.Entity().Addresses, n.TokenID())
}

// TokenID returns the TokenID of the given node (to uniquely identify it)
func (n *Node) TokenID() TokenID {
	return n.token.Id()
}

// Token returns the underlying sda.Token struct.
// Useful for unit testing.
func (n *Node) Token() *Token {
	return n.token
}

// Host returns the underlying Host of this node.
// WARNING: you should not play with that feature unless you know what you are
// doing. This feature is mean to access the low level parts of the API. For
// example it is used to add a new tree config / new entity list to the host.
func (n *Node) Host() *Host {
	return n.overlay.host
}

// SetProtocolInstance is used when you first create an empty node and you want
// to bind it to a protocol instance later.
func (n *Node) SetProtocolInstance(pi ProtocolInstance) {
	n.instance = pi
}<|MERGE_RESOLUTION|>--- conflicted
+++ resolved
@@ -303,36 +303,32 @@
 
 // ProtocolInstantiate creates a new instance of a protocol given by it's name
 func (n *Node) protocolInstantiate() error {
-	if n.token == nil {
-		return errors.New("Hope this is running in test-mode")
-	}
-	pid := n.token.ProtoID
-	_, ok := protocols[pid]
-	if !ok {
-		return errors.New("Protocol " + pid.String() + " doesn't exist")
-	}
-	tree := n.overlay.Tree(n.token.TreeID)
-	if tree == nil {
-		return errors.New("Tree does not exists")
-	}
-	if n.overlay.EntityList(n.token.EntityListID) == nil {
-		return errors.New("EntityList does not exists")
-	}
-
-	var err error
-<<<<<<< HEAD
+	/*if n.token == nil {*/
+	//return errors.New("Hope this is running in test-mode")
+	//}
+	//pid := n.token.ProtoID
+	//p, ok := protocols[pid]
+	//if !ok {
+	//return errors.New("Protocol " + pid.String() + " doesn't exist")
+	//}
+	//tree := n.overlay.Tree(n.token.TreeID)
+	//if tree == nil {
+	//return errors.New("Tree does not exists")
+	//}
+	//if n.overlay.EntityList(n.token.EntityListID) == nil {
+	//return errors.New("EntityList does not exists")
+	//}
+
+	//var err error
 	//n.instance, err = p(n)
-	go n.instance.Dispatch()
-=======
-	n.instance, err = p(n)
-	go func() {
-		if err := n.instance.Dispatch(); err != nil {
-			dbg.Error("Error while dispatching node", n.Info(), ":",
-				err)
-		}
-	}()
->>>>>>> 2d0bae50
-	return err
+	//go func() {
+	//if err := n.instance.Dispatch(); err != nil {
+	//dbg.Error("Error while dispatching node", n.Info(), ":",
+	//err)
+	//}
+	//}()
+	/*return err*/
+	return nil
 }
 
 // Dispatch - the standard dispatching function is empty
