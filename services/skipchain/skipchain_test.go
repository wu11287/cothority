package skipchain

import (
	"testing"

	"bytes"

	"strconv"

	"errors"
	"fmt"

	"github.com/dedis/cothority/log"
	"github.com/dedis/cothority/sda"
	"github.com/stretchr/testify/assert"
)

func TestMain(m *testing.M) {
	log.Info("Skipping all skipchain tests for now as it randomly fails on master. @ineiti is investigating.")
<<<<<<< HEAD
	// log.MainTest(m)
=======
	//log.MainTest(m)
>>>>>>> 45c36d8e
}

func TestSkipBlock_Hash1(t *testing.T) {
	sbd1 := NewSkipBlock()
	sbd1.Data = []byte("1")
	sbd1.Height = 4
	h1 := sbd1.updateHash()
	assert.Equal(t, h1, sbd1.Hash)

	sbd2 := NewSkipBlock()
	sbd2.Data = []byte("2")
	sbd1.Height = 2
	h2 := sbd2.updateHash()
	assert.NotEqual(t, h1, h2)
}

func TestSkipBlock_Hash2(t *testing.T) {
	local := sda.NewLocalTest()
	hosts, el, _ := local.GenTree(2, false, false, false)
	defer local.CloseAll()
	sbd1 := NewSkipBlock()
	sbd1.Roster = el
	sbd1.Height = 1
	h1 := sbd1.updateHash()
	assert.Equal(t, h1, sbd1.Hash)

	sbd2 := NewSkipBlock()
	sbd2.Roster = local.GenRosterFromHost(hosts[0])
	sbd2.Height = 1
	h2 := sbd2.updateHash()
	assert.NotEqual(t, h1, h2)
}

func TestService_ProposeSkipBlock(t *testing.T) {
	// First create a roster to attach the data to it
	local := sda.NewLocalTest()
	defer local.CloseAll()
	_, el, service := makeHELS(local, 5)

	// Setting up root roster
	sbRoot := makeGenesisRoster(service, el)

	// send a ProposeBlock
	genesis := NewSkipBlock()
	genesis.Data = []byte("In the beginning God created the heaven and the earth.")
	genesis.MaximumHeight = 2
	genesis.BaseHeight = 2
	genesis.ParentBlockID = sbRoot.Hash
	genesis.Roster = sbRoot.Roster
	blockCount := 0
	psbrMsg, err := service.ProposeSkipBlock(nil, &ProposeSkipBlock{nil, genesis})
	assert.Nil(t, err)
	psbr := psbrMsg.(*ProposedSkipBlockReply)
	latest := psbr.Latest
	// verify creation of GenesisBlock:
	assert.Equal(t, blockCount, latest.Index)
	// the genesis block has a random back-link:
	assert.Equal(t, 1, len(latest.BackLinkIds))
	assert.NotEqual(t, 0, latest.BackLinkIds)

	next := NewSkipBlock()
	next.Data = []byte("And the earth was without form, and void; " +
		"and darkness was upon the face of the deep. " +
		"And the Spirit of God moved upon the face of the waters.")
	next.MaximumHeight = 2
	next.ParentBlockID = sbRoot.Hash
	next.Roster = sbRoot.Roster
	id := psbr.Latest.Hash
	psbrMsg, err = service.ProposeSkipBlock(nil, &ProposeSkipBlock{id, next})
	assert.Nil(t, err)
	psbr2 := psbrMsg.(*ProposedSkipBlockReply)
	log.Lvl2(psbr2)
	if psbr2 == nil {
		t.Fatal("Didn't get anything in return")
	}
	assert.NotNil(t, psbr2)
	assert.NotNil(t, psbr2.Latest)
	latest2 := psbr2.Latest
	// verify creation of GenesisBlock:
	blockCount++
	assert.Equal(t, blockCount, latest2.Index)
	assert.Equal(t, 1, len(latest2.BackLinkIds))
	assert.NotEqual(t, 0, latest2.BackLinkIds)

	// We've added 2 blocks, + root block = 3
	assert.Equal(t, 3, service.lenSkipBlocks())
}

func TestService_GetUpdateChain(t *testing.T) {
	// Create a small chain and test whether we can get from one element
	// of the chain to the last element with a valid slice of SkipBlocks
	local := sda.NewLocalTest()
	defer local.CloseAll()
	sbLength := 3
	_, el, s := makeHELS(local, sbLength)
	sbs := make([]*SkipBlock, sbLength)
	sbs[0] = makeGenesisRoster(s, el)
	// init skipchain
	for i := 1; i < sbLength; i++ {
		newSB := NewSkipBlock()
		newSB.Roster = el
		psbrMsg, err := s.ProposeSkipBlock(nil,
			&ProposeSkipBlock{sbs[i-1].Hash, newSB})
		assert.Nil(t, err)
		reply := psbrMsg.(*ProposedSkipBlockReply)
		sbs[i] = reply.Latest
	}

	for i := 0; i < sbLength; i++ {
		m, err := s.GetUpdateChain(nil, &GetUpdateChain{sbs[i].Hash})
		sbc := m.(*GetUpdateChainReply)
		log.ErrFatal(err)
		if !sbc.Update[0].Equal(sbs[i]) {
			t.Fatal("First hash is not from our SkipBlock")
		}
		if !sbc.Update[len(sbc.Update)-1].Equal(sbs[sbLength-1]) {
			log.Lvl2(sbc.Update[len(sbc.Update)-1].Hash)
			log.Lvl2(sbs[sbLength-1].Hash)
			t.Fatal("Last Hash is not equal to last SkipBlock for", i)
		}
		for up, sb1 := range sbc.Update {
			log.ErrFatal(sb1.VerifySignatures())
			if up < len(sbc.Update)-1 {
				sb2 := sbc.Update[up+1]
				h1 := sb1.Height
				h2 := sb2.Height
				log.Lvl2("sbc1.Height=", sb1.Height)
				log.Lvl2("sbc2.Height=", sb2.Height)
				// height := min(len(sb1.ForwardLink), h2)
				height := h1
				if h2 < height {
					height = h2
				}
				if !bytes.Equal(sb1.ForwardLink[height-1].Hash,
					sb2.Hash) {
					t.Fatal("Forward-pointer of", up,
						"is different of hash in", up+1)
				}
			}
		}
	}
}

func TestService_SetChildrenSkipBlock(t *testing.T) {
	// How many nodes in Root
	nodesRoot := 3

	local := sda.NewLocalTest()
	defer local.CloseAll()
	hosts, el, service := makeHELS(local, nodesRoot)

	// Setting up two chains and linking one to the other
	sbRoot := makeGenesisRoster(service, el)
	sbInter := makeGenesisRosterArgs(service, el, sbRoot.Hash, VerifyNone, 1, 1)
	scsb := &SetChildrenSkipBlock{sbRoot.Hash, sbInter.Hash}
	service.SetChildrenSkipBlock(nil, scsb)
	// Wait for block-propagation
	//time.Sleep(time.Millisecond * 100)
	// Verifying other nodes also got the updated chains
	// Check for the root-chain
	for i, h := range hosts {
		log.Lvl2(skipchainSID)
		s := local.Services[h.ServerIdentity.ID][skipchainSID].(*Service)
		m, err := s.GetUpdateChain(h.ServerIdentity, &GetUpdateChain{sbRoot.Hash})
		log.ErrFatal(err, "Failed in iteration="+strconv.Itoa(i)+":")
		sb := m.(*GetUpdateChainReply)
		log.Lvl2(s.Context)
		if len(sb.Update) != 1 {
			// we expect only the first block
			t.Fatal("There should be only 1 SkipBlock in the update")
		}
		link := sb.Update[0].ChildSL
		if !bytes.Equal(link.Hash, sbInter.Hash) {
			t.Fatal("The child-link doesn't point to our intermediate SkipBlock", i)
		}
		// We need to verify the signature on the child-link, too. This
		// has to be signed by the collective signature of sbRoot.
		if err = sbRoot.VerifySignatures(); err != nil {
			t.Fatal("Signature on child-link is not valid")
		}
	}

	// And check for the intermediate-chain to be updated
	for _, h := range hosts {
		s := local.Services[h.ServerIdentity.ID][skipchainSID].(*Service)

		m, err := s.GetUpdateChain(h.ServerIdentity, &GetUpdateChain{sbInter.Hash})
		sb := m.(*GetUpdateChainReply)

		log.ErrFatal(err)
		if len(sb.Update) != 1 {
			t.Fatal("There should be only 1 SkipBlock in the update")
		}
		if !bytes.Equal(sb.Update[0].ParentBlockID, sbRoot.Hash) {
			t.Fatal("The intermediate SkipBlock doesn't point to the root")
		}
		if err = sb.Update[0].VerifySignatures(); err != nil {
			t.Fatal("Signature of that SkipBlock doesn't fit")
		}
	}
}

func TestService_MultiLevel(t *testing.T) {
	local := sda.NewLocalTest()
	defer local.CloseAll()
	_, el, service := makeHELS(local, 3)

	for base := 1; base <= 3; base++ {
		for height := 1; height <= 3; height++ {
			if base == 1 && height > 1 {
				break
			}
			sbRoot := makeGenesisRosterArgs(service, el, nil, VerifyNone,
				base, height)
			latest := sbRoot
			log.Lvl1("Adding blocks for", base, height)
			for sbi := 1; sbi < 10; sbi++ {
				sb := NewSkipBlock()
				sb.Roster = el
				psbr, err := service.ProposeSkipBlock(nil,
					&ProposeSkipBlock{latest.Hash, sb})
				log.ErrFatal(err)
				latest = psbr.(*ProposedSkipBlockReply).Latest
			}

			log.ErrFatal(checkMLForwardBackward(service, sbRoot, base, height))
			log.ErrFatal(checkMLUpdate(service, sbRoot, latest, base, height))
		}
	}
	// Setting up two chains and linking one to the other
}

func checkMLForwardBackward(service *Service, root *SkipBlock, base, height int) error {
	genesis, ok := service.getSkipBlockByID(root.Hash)
	if !ok {
		return errors.New("Didn't find genesis-block in service")
	}
	if len(genesis.ForwardLink) != height {
		return errors.New("Genesis-block doesn't have forward-links of " +
			strconv.Itoa(height))
	}
	return nil
}

func checkMLUpdate(service *Service, root, latest *SkipBlock, base, height int) error {
	chain, err := service.GetUpdateChain(nil, &GetUpdateChain{root.Hash})
	if err != nil {
		return err
	}
	updates := chain.(*GetUpdateChainReply).Update
	genesis := updates[0]
	if len(genesis.ForwardLink) != height {
		return errors.New("Genesis-block doesn't have height " + strconv.Itoa(height))
	}
	if len(updates[1].BackLinkIds) != height {
		return errors.New("Second block doesn't have correct number of backlinks")
	}
	l := updates[len(updates)-1]
	if len(l.ForwardLink) != 0 {
		return errors.New("Last block still has forward-links")
	}
	if !l.Equal(latest) {
		return errors.New("Last block from update is not the same as last block")
	}
	if base > 1 && height > 1 && len(updates) == 10 {
		return fmt.Errorf("Shouldn't need 10 blocks with base %d and height %d",
			base, height)
	}
	return nil
}

func TestService_Verification(t *testing.T) {
	local := sda.NewLocalTest()
	defer local.CloseAll()
	sbLength := 4
	_, el, service := makeHELS(local, sbLength)
	elRoot := sda.NewRoster(el.List[0:3])
	sbRoot := makeGenesisRoster(service, elRoot)

	log.Lvl1("Creating non-conforming skipBlock")
	sb := NewSkipBlock()
	sb.Roster = el
	sb.MaximumHeight = 1
	sb.BaseHeight = 1
	sb.ParentBlockID = sbRoot.Hash
	sb.VerifierID = VerifyShard
	_, err := service.ProposeSkipBlock(nil,
		&ProposeSkipBlock{nil, sb})
	if err == nil {
		t.Fatal("Shouldn't accept a non-confoirming skipblock")
	}

	log.Lvl1("Creating skipblock with same Roster as root")
	sbInter := makeGenesisRosterArgs(service, elRoot, sbRoot.Hash, VerifyShard, 1, 1)
	log.Lvl1("Creating skipblock with sub-Roster from root")
	elSub := sda.NewRoster(el.List[0:2])
	sbInter = makeGenesisRosterArgs(service, elSub, sbRoot.Hash, VerifyShard, 1, 1)
	scsb := &SetChildrenSkipBlock{sbRoot.Hash, sbInter.Hash}
	service.SetChildrenSkipBlock(nil, scsb)
}

func TestCopy(t *testing.T) {
	// Test if copy is deep or only shallow
	b1 := NewBlockLink()
	b1.Signature = []byte{1}
	b2 := b1.Copy()
	b2.Signature = []byte{2}
	if bytes.Equal(b1.Signature, b2.Signature) {
		t.Fatal("They should not be equal")
	}

	sb1 := NewSkipBlock()
	sb1.ChildSL = NewBlockLink()
	sb2 := sb1.Copy()
	sb1.ChildSL.Signature = []byte{1}
	sb2.ChildSL.Signature = []byte{2}
	if bytes.Equal(sb1.ChildSL.Signature, sb2.ChildSL.Signature) {
		t.Fatal("They should not be equal")
	}
	sb1.Height = 10
	sb2.Height = 20
	if sb1.Height == sb2.Height {
		t.Fatal("Should not be equal")
	}
}

func TestService_SignBlock(t *testing.T) {
	// Testing whether we sign correctly the SkipBlocks
	local := sda.NewLocalTest()
	defer local.CloseAll()
	_, el, service := makeHELS(local, 3)

	sbRoot := makeGenesisRosterArgs(service, el, nil, VerifyNone, 1, 1)
	el2 := sda.NewRoster(el.List[0:2])
	sb := NewSkipBlock()
	sb.Roster = el2
	psbr, err := service.ProposeSkipBlock(nil,
		&ProposeSkipBlock{sbRoot.Hash, sb})
	log.ErrFatal(err)
	reply := psbr.(*ProposedSkipBlockReply)
	sbRoot = reply.Previous
	sbSecond := reply.Latest
	log.Lvl1("Verifying signatures")
	log.ErrFatal(sbRoot.VerifySignatures())
	log.ErrFatal(sbSecond.VerifySignatures())
}

func TestService_ProtocolVerification(t *testing.T) {
	// Testing whether we sign correctly the SkipBlocks
	local := sda.NewLocalTest()
	defer local.CloseAll()
	hosts, el, s1 := makeHELS(local, 3)
	s2 := local.Services[hosts[1].ServerIdentity.ID][skipchainSID].(*Service)
	s3 := local.Services[hosts[2].ServerIdentity.ID][skipchainSID].(*Service)
	services := []*Service{s1, s2, s3}

	sb := makeGenesisRosterArgs(s1, el, nil, VerifyNone, 1, 1)
	for i := 0; i < 3; i++ {
		sb = launchVerification(t, services, i, sb)
	}
}

func launchVerification(t *testing.T, services []*Service, n int, prev *SkipBlock) *SkipBlock {
	next := NewSkipBlock()
	next.Roster = prev.Roster
	for _, s := range services {
		s.testVerify = false
	}
	sb, err := services[n].ProposeSkipBlock(nil,
		&ProposeSkipBlock{prev.Hash, next})
	log.ErrFatal(err)
	for _, s := range services {
		if !s.testVerify {
			t.Fatal("Service", n, "didn't verify")
		}
	}
	return sb.(*ProposedSkipBlockReply).Latest
}

func TestService_ForwardSignature(t *testing.T) {
}

// makes a genesis Roster-block
func makeGenesisRosterArgs(s *Service, el *sda.Roster, parent SkipBlockID,
	vid VerifierID, base, height int) *SkipBlock {
	sb := NewSkipBlock()
	sb.Roster = el
	sb.MaximumHeight = height
	sb.BaseHeight = base
	sb.ParentBlockID = parent
	sb.VerifierID = vid
	psbrMsg, err := s.ProposeSkipBlock(nil,
		&ProposeSkipBlock{nil, sb})
	log.ErrFatal(err)
	psbr := psbrMsg.(*ProposedSkipBlockReply)
	return psbr.Latest
}

func makeGenesisRoster(s *Service, el *sda.Roster) *SkipBlock {
	return makeGenesisRosterArgs(s, el, nil, VerifyNone, 1, 1)
}

// Makes a Host, an Roster, and a service
func makeHELS(local *sda.LocalTest, nbr int) ([]*sda.Host, *sda.Roster, *Service) {
	hosts := local.GenLocalHosts(nbr, false, true)
	el := local.GenRosterFromHost(hosts...)
	return hosts, el, local.Services[hosts[0].ServerIdentity.ID][skipchainSID].(*Service)
}<|MERGE_RESOLUTION|>--- conflicted
+++ resolved
@@ -17,11 +17,7 @@
 
 func TestMain(m *testing.M) {
 	log.Info("Skipping all skipchain tests for now as it randomly fails on master. @ineiti is investigating.")
-<<<<<<< HEAD
-	// log.MainTest(m)
-=======
 	//log.MainTest(m)
->>>>>>> 45c36d8e
 }
 
 func TestSkipBlock_Hash1(t *testing.T) {
