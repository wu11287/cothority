--- conflicted
+++ resolved
@@ -63,9 +63,7 @@
 	conode.NewStampListener(address)
 
 	peer := conode.NewPeer(address, conf)
-<<<<<<< HEAD
 	peer.SetupConnections()
-=======
 
 	// Wait for all conodes to be up and running before starting a round.
 	time.Sleep(time.Second)
@@ -75,6 +73,5 @@
 			dbg.Fatal(err)
 		}
 	}
->>>>>>> 66a641dd
 	peer.LoopRounds(RoundStatsType, maxRounds)
 }