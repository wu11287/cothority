// Package byzcoin implements the ByzCoin ledger.
package byzcoin

import (
	"bytes"
	"crypto/sha256"
	"encoding/binary"
	"encoding/hex"
	"errors"
	"fmt"
	"math"
	"regexp"
	"strings"
	"sync"
	"time"

	bolt "github.com/coreos/bbolt"
	"github.com/dedis/cothority"
	"github.com/dedis/cothority/blscosi/protocol"
	"github.com/dedis/cothority/byzcoin/viewchange"
	"github.com/dedis/cothority/darc"
	"github.com/dedis/cothority/skipchain"
	"github.com/dedis/kyber/pairing"
	"github.com/dedis/kyber/suites"
	"github.com/dedis/kyber/util/random"
	"github.com/dedis/onet"
	"github.com/dedis/onet/log"
	"github.com/dedis/onet/network"
	"github.com/dedis/protobuf"
	uuid "gopkg.in/satori/go.uuid.v1"
)

var pairingSuite = suites.MustFind("bn256.adapter").(*pairing.SuiteBn256)

// This is to boost the acceptable timestamp window when dealing with
// very short block intervals, like in testing. If a production ByzCoin
// had a block interval of 30 seconds, for example, this minimum will
// not trigger, and the acceptable window would be ± 30 sec.
var minTimestampWindow = 10 * time.Second

// For tests to influence when the whole trie will be downloaded if
// some blocks are missing.
var catchupDownloadAll = 100

// How many blocks it should fetch in one go.
var catchupFetchBlocks = 10

// How many DB-entries to download in one go.
var catchupFetchDBEntries = 100

const invokeEvolve darc.Action = darc.Action("invoke:evolve")

var rotationWindow time.Duration = 10

const noTimeout time.Duration = 0

const collectTxProtocol = "CollectTxProtocol"

const viewChangeSubFtCosi = "viewchange_sub_ftcosi"
const viewChangeFtCosi = "viewchange_ftcosi"

var viewChangeMsgID network.MessageTypeID

// ByzCoinID can be used to refer to this service
var ByzCoinID onet.ServiceID

var verifyByzCoin = skipchain.VerifierID(uuid.NewV5(uuid.NamespaceURL, "ByzCoin"))

func init() {
	var err error
	ByzCoinID, err = onet.RegisterNewServiceWithSuite(ServiceName, pairingSuite, newService)
	log.ErrFatal(err)
	network.RegisterMessages(&bcStorage{}, &DataHeader{}, &DataBody{})
	viewChangeMsgID = network.RegisterMessage(&viewchange.InitReq{})
}

// GenNonce returns a random nonce.
func GenNonce() (n Nonce) {
	random.Bytes(n[:], random.New())
	return n
}

// Service is our ByzCoin-service
type Service struct {
	// We need to embed the ServiceProcessor, so that incoming messages
	// are correctly handled.
	*onet.ServiceProcessor
	// stateTries contains a reference to all the tries that the service is
	// responsible for, one for each skipchain.
	stateTries     map[string]*stateTrie
	stateTriesLock sync.Mutex
	// We need to store the state changes for keeping track
	// of the history of an instance
	stateChangeStorage *stateChangeStorage
	// notifications is used for client transaction and block notification
	notifications bcNotifications

	// pollChan maintains a map of channels that can be used to stop the
	// polling go-routing.
	pollChan    map[string]chan bool
	pollChanMut sync.Mutex
	pollChanWG  sync.WaitGroup

	// NOTE: If we have a lot of skipchains, then using mutex most likely
	// will slow down our service, an improvement is to go-routines to
	// store transactions. But there is more management overhead, e.g.,
	// restarting after shutdown, answer getTxs requests and so on.
	txBuffer txBuffer

	heartbeats             heartbeats
	heartbeatsTimeout      chan string
	closeLeaderMonitorChan chan bool

	// contracts map kinds to kind specific verification functions
	contracts map[string]ContractFn

	storage *bcStorage

	createSkipChainMut sync.Mutex

	darcToSc    map[string]skipchain.SkipBlockID
	darcToScMut sync.Mutex

	stateChangeCache stateChangeCache

	closed        bool
	closedMutex   sync.Mutex
	working       sync.WaitGroup
	viewChangeMan viewChangeManager

	streamingMan streamingManager

	updateTrieLock sync.Mutex
	catchingUp     bool

	downloadState downloadState
}

type downloadState struct {
	id    skipchain.SkipBlockID
	nonce uint64
	read  chan DBKeyValue
	stop  chan bool
}

// storageID reflects the data we're storing - we could store more
// than one structure.
var storageID = []byte("ByzCoin")

// defaultInterval is used if the BlockInterval field in the genesis
// transaction is not set.
const defaultInterval = 5 * time.Second

// defaultMaxBlockSize is used when the config cannot be loaded.
const defaultMaxBlockSize = 4 * 1e6

// bcStorage is used to save our data locally.
type bcStorage struct {
	// PropTimeout is used when sending the request to integrate a new block
	// to all nodes.
	PropTimeout time.Duration

	sync.Mutex
}

// CreateGenesisBlock asks the service to create a new skipchain ready to
// store key/value pairs. If it is given exactly one writer, this writer will
// be stored in the skipchain.
// For faster access, all data is also stored locally in the Service.storage
// structure.
func (s *Service) CreateGenesisBlock(req *CreateGenesisBlock) (
	*CreateGenesisBlockResponse, error) {
	// We use a big mutex here because we do not want to allow concurrent
	// creation of genesis blocks.
	// TODO an optimisation would be to lock on the skipchainID.
	s.createSkipChainMut.Lock()
	defer s.createSkipChainMut.Unlock()

	if req.Version != CurrentVersion {
		return nil, fmt.Errorf("version mismatch - got %d but need %d", req.Version, CurrentVersion)
	}
	if req.Roster.List == nil {
		return nil, errors.New("must provide a roster")
	}

	darcBuf, err := req.GenesisDarc.ToProto()
	if err != nil {
		return nil, err
	}
	if req.GenesisDarc.Verify(true) != nil ||
		req.GenesisDarc.Rules.Count() == 0 {
		return nil, errors.New("invalid genesis darc")
	}

	if req.BlockInterval == 0 {
		req.BlockInterval = defaultInterval
	}
	intervalBuf := make([]byte, 8)
	binary.PutVarint(intervalBuf, int64(req.BlockInterval))

	if req.MaxBlockSize == 0 {
		req.MaxBlockSize = defaultMaxBlockSize
	}
	bsBuf := make([]byte, 8)
	binary.PutVarint(bsBuf, int64(req.MaxBlockSize))

	rosterBuf, err := protobuf.Encode(&req.Roster)
	if err != nil {
		return nil, err
	}

	// This is the nonce for the trie.
	nonce := GenNonce()

	spawn := &Spawn{
		ContractID: ContractConfigID,
		Args: Arguments{
			{Name: "darc", Value: darcBuf},
			{Name: "block_interval", Value: intervalBuf},
			{Name: "max_block_size", Value: bsBuf},
			{Name: "roster", Value: rosterBuf},
			{Name: "trie_nonce", Value: nonce[:]},
		},
	}

	// Create the genesis-transaction with a special key, it acts as a
	// reference to the actual genesis transaction.
	ctx := ClientTransaction{
		Instructions: []Instruction{{
			InstanceID: ConfigInstanceID,
			Spawn:      spawn,
		}},
	}

	sb, err := s.createNewBlock(nil, &req.Roster, NewTxResults(ctx))
	if err != nil {
		return nil, err
	}

	return &CreateGenesisBlockResponse{
		Version:   CurrentVersion,
		Skipblock: sb,
	}, nil
}

// AddTransaction requests to apply a new transaction to the ledger.
func (s *Service) AddTransaction(req *AddTxRequest) (*AddTxResponse, error) {
	if req.Version != CurrentVersion {
		return nil, errors.New("version mismatch")
	}

	if len(req.Transaction.Instructions) == 0 {
		return nil, errors.New("no transactions to add")
	}

	gen := s.db().GetByID(req.SkipchainID)
	if gen == nil || gen.Index != 0 {
		return nil, errors.New("skipchain ID is does not exist")
	}

	latest, err := s.db().GetLatest(gen)
	if err != nil {
<<<<<<< HEAD
		return nil, err
	}
	if i, _ := latest.Roster.Search(s.ServerIdentity().ID); i < 0 {
		return nil, errors.New("refusing to store transaction for chain we're not responsible")
=======
		if latest == nil {
			return nil, err
		}
		log.Warn("Got block, but with an error:", err)
	}
	if i, _ := latest.Roster.Search(s.ServerIdentity().ID); i < 0 {
		return nil, errors.New("refusing to accept transaction for a chain we're not part of")
>>>>>>> 22e3f726
	}

	_, maxsz, err := s.LoadBlockInfo(req.SkipchainID)
	if err != nil {
		return nil, err
	}
	txsz := txSize(TxResult{ClientTransaction: req.Transaction})
	if txsz > maxsz {
		return nil, errors.New("transaction too large")
	}

	for i, instr := range req.Transaction.Instructions {
		log.Lvlf2("Instruction[%d]: %s", i, instr.Action())
	}

	// Note to my future self: s.txBuffer.add used to be out here. It used to work
	// even. But while investigating other race conditions, we realized that
	// IF there will be a wait channel, THEN it must exist before the call to add().
	// If add() comes first, there's a race condition where the block could theoretically
	// be created and (not) notified before the wait channel is created. Moving
	// add() after createWaitChannel() solves this, but then we need a second add() for the
	// no inclusion wait case.

	if req.InclusionWait > 0 {
		// Wait for InclusionWait new blocks and look if our transaction is in it.
		interval, _, err := s.LoadBlockInfo(req.SkipchainID)
		if err != nil {
			return nil, errors.New("couldn't get block info: " + err.Error())
		}

		ctxHash := req.Transaction.Instructions.Hash()
		ch := s.notifications.createWaitChannel(ctxHash)
		defer s.notifications.deleteWaitChannel(ctxHash)

		blockCh := make(chan skipchain.SkipBlockID, 10)
		z := s.notifications.registerForBlocks(blockCh)
		defer s.notifications.unregisterForBlocks(z)

		s.txBuffer.add(string(req.SkipchainID), req.Transaction)

		// In case we don't have any blocks, because there are no transactions,
		// have a hard timeout in twice the minimal expected time to create the
		// blocks.
		tooLongDur := time.Duration(req.InclusionWait) * interval * 2
		tooLong := time.After(tooLongDur)

		blocksLeft := req.InclusionWait

		for found := false; !found; {
			select {
			case success := <-ch:
				if !success {
					return nil, errors.New("transaction is in block, but got refused")
				}
				found = true
			case id := <-blockCh:
				if id.Equal(req.SkipchainID) {
					blocksLeft--
				}
				if blocksLeft == 0 {
					return nil, fmt.Errorf("did not find transaction after %v blocks", req.InclusionWait)
				}
			case <-tooLong:
				return nil, fmt.Errorf("transaction didn't get included after %v (2 * t_block * %d)", tooLongDur, req.InclusionWait)
			}
		}
	} else {
		s.txBuffer.add(string(req.SkipchainID), req.Transaction)
	}

	return &AddTxResponse{
		Version: CurrentVersion,
	}, nil
}

// GetProof searches for a key and returns a proof of the
// presence or the absence of this key.
func (s *Service) GetProof(req *GetProof) (resp *GetProofResponse, err error) {
	s.updateTrieLock.Lock()
	defer s.updateTrieLock.Unlock()
	if s.catchingUp {
		return nil, errors.New("currently catching up on our state")
	}
	if req.Version != CurrentVersion {
		return nil, errors.New("version mismatch")
	}

	log.Lvlf2("Returning proof for %x from chain '%x'", req.Key, req.ID)

	sb := s.db().GetByID(req.ID)
	if sb == nil {
		err = errors.New("cannot find skipblock while getting proof")
		return
	}
	st, err := s.GetReadOnlyStateTrie(sb.SkipChainID())
	if err != nil {
		return nil, err
	}
	proof, err := NewProof(st, s.db(), req.ID, req.Key)
	if err != nil {
		log.Error(s.ServerIdentity(), err)
		return
	}

	// Sanity check
	if err = proof.Verify(sb.SkipChainID()); err != nil {
		return
	}

	_, v := proof.InclusionProof.KeyValue()
	log.Lvlf3("value is %x", v)
	resp = &GetProofResponse{
		Version: CurrentVersion,
		Proof:   *proof,
	}
	return
}

// CheckAuthorization verifies whether a given combination of identities can
// fulfill a given rule of a given darc. Because all darcs are now used in
// an online fashion, we need to offer this check.
func (s *Service) CheckAuthorization(req *CheckAuthorization) (resp *CheckAuthorizationResponse, err error) {
	if req.Version != CurrentVersion {
		return nil, errors.New("version mismatch")
	}
	log.Lvlf2("%s getting authorizations of darc %x", s.ServerIdentity(), req.DarcID)

	resp = &CheckAuthorizationResponse{}
	st, err := s.GetReadOnlyStateTrie(req.ByzCoinID)
	if err != nil {
		return nil, err
	}
	d, err := loadDarcFromTrie(st, req.DarcID)
	if err != nil {
		return nil, errors.New("couldn't find darc: " + err.Error())
	}
	getDarcs := func(s string, latest bool) *darc.Darc {
		if !latest {
			log.Error("cannot handle intermediate darcs")
			return nil
		}
		id, err := hex.DecodeString(strings.Replace(s, "darc:", "", 1))
		if err != nil || len(id) != 32 {
			log.Error("invalid darc id", s, len(id), err)
			return nil
		}
		d, err := loadDarcFromTrie(st, id)
		if err != nil {
			log.Error("didn't find darc")
			return nil
		}
		return d
	}
	var ids []string
	for _, i := range req.Identities {
		ids = append(ids, i.String())
	}
	for _, r := range d.Rules.List {
		err = darc.EvalExprDarc(r.Expr, getDarcs, true, ids...)
		if err == nil {
			resp.Actions = append(resp.Actions, r.Action)
		}
	}
	return resp, nil
}

// GetSignerCounters gets the latest signer counters for the given identities.
func (s *Service) GetSignerCounters(req *GetSignerCounters) (*GetSignerCountersResponse, error) {
	st, err := s.GetReadOnlyStateTrie(req.SkipchainID)
	if err != nil {
		return nil, err
	}
	out := make([]uint64, len(req.SignerIDs))

	for i := range req.SignerIDs {
		key := publicVersionKey(req.SignerIDs[i])
		buf, _, _, _, err := st.GetValues(key)
		if err == errKeyNotSet {
			out[i] = 0
			continue
		}

		if err != nil {
			return nil, err
		}
		out[i] = binary.LittleEndian.Uint64(buf)
	}
	resp := GetSignerCountersResponse{
		Counters: out,
	}
	return &resp, nil
}

// DownloadState creates a snapshot of the current state and then returns the
// instances in small chunks.
func (s *Service) DownloadState(req *DownloadState) (resp *DownloadStateResponse, err error) {
	s.updateTrieLock.Lock()
	defer s.updateTrieLock.Unlock()
	if req.Length <= 0 {
		return nil, errors.New("length must be bigger than 0")
	}

	if req.Nonce == 0 {
		log.Lvl2("Creating new download")
		if !s.downloadState.id.IsNull() {
			log.Lvlf2("Aborting download of nonce %x", s.downloadState.nonce)
			close(s.downloadState.stop)
		}
		sb := s.db().GetByID(req.ByzCoinID)
		if sb == nil || sb.Index > 0 {
			return nil, errors.New("unknown byzcoinID")
		}
		s.downloadState.id = req.ByzCoinID
		s.downloadState.read = make(chan DBKeyValue)
		s.downloadState.stop = make(chan bool)
		nonce := binary.LittleEndian.Uint64(random.Bits(64, true, random.New()))
		s.downloadState.nonce = nonce
		go func(ds downloadState) {
			idStr := fmt.Sprintf("%x", ds.id)
			db, bucketName := s.GetAdditionalBucket([]byte(idStr))
			err := db.View(func(tx *bolt.Tx) error {
				bucket := tx.Bucket(bucketName)
				return bucket.ForEach(func(k []byte, v []byte) error {
					key := make([]byte, len(k))
					copy(key, k)
					value := make([]byte, len(v))
					copy(value, v)
					select {
					case ds.read <- DBKeyValue{key, value}:
					case <-ds.stop:
						return errors.New("closed")
					case <-time.After(time.Minute):
						return errors.New("timed out while waiting for next read")
					}
					return nil
				})
			})
			if err != nil {
				log.Error("while serving current database:", err)
			}
			close(ds.read)
		}(s.downloadState)
	} else if !s.downloadState.id.Equal(req.ByzCoinID) || req.Nonce != s.downloadState.nonce {
		return nil, errors.New("download has been aborted in favor of another download")
	}

	resp = &DownloadStateResponse{
		Nonce: s.downloadState.nonce,
	}
query:
	for i := 0; i < req.Length; i++ {
		select {
		case kv, ok := <-s.downloadState.read:
			if !ok {
				break query
			}
			resp.KeyValues = append(resp.KeyValues, kv)
		}
	}
	return
}

func entryToResponse(sce *StateChangeEntry, ok bool, err error) (*GetInstanceVersionResponse, error) {
	if !ok {
		err = errKeyNotSet
	}
	if err != nil {
		return nil, err
	}

	return &GetInstanceVersionResponse{
		StateChange: sce.StateChange,
		BlockIndex:  sce.BlockIndex,
	}, nil
}

// GetInstanceVersion looks for the version of a given instance and responds
// with the state change and the block index
func (s *Service) GetInstanceVersion(req *GetInstanceVersion) (*GetInstanceVersionResponse, error) {
	sce, ok, err := s.stateChangeStorage.getByVersion(req.InstanceID[:], req.Version, req.SkipChainID)

	return entryToResponse(&sce, ok, err)
}

// GetLastInstanceVersion looks for the last version of an instance and
// responds with the state change and the block when it hits
func (s *Service) GetLastInstanceVersion(req *GetLastInstanceVersion) (*GetInstanceVersionResponse, error) {
	sce, ok, err := s.stateChangeStorage.getLast(req.InstanceID[:], req.SkipChainID)

	return entryToResponse(&sce, ok, err)
}

// GetAllInstanceVersion looks for all the state changes of an instance
// and responds with both the state change and the block index for
// each version
func (s *Service) GetAllInstanceVersion(req *GetAllInstanceVersion) (res *GetAllInstanceVersionResponse, err error) {
	sces, err := s.stateChangeStorage.getAll(req.InstanceID[:], req.SkipChainID)
	if err != nil {
		return nil, err
	}

	scs := make([]GetInstanceVersionResponse, len(sces))
	for i, e := range sces {
		scs[i].StateChange = e.StateChange
		scs[i].BlockIndex = e.BlockIndex
	}

	return &GetAllInstanceVersionResponse{StateChanges: scs}, nil
}

// CheckStateChangeValidity gets the list of state changes belonging to the same
// block as the targeted one so that a hash can be computed and compared to the
// one stored in the block
func (s *Service) CheckStateChangeValidity(req *CheckStateChangeValidity) (*CheckStateChangeValidityResponse, error) {
	sce, ok, err := s.stateChangeStorage.getByVersion(req.InstanceID[:], req.Version, req.SkipChainID)
	if !ok {
		err = errKeyNotSet
	}
	if err != nil {
		return nil, err
	}

	sb, err := s.skService().GetSingleBlockByIndex(&skipchain.GetSingleBlockByIndex{
		Genesis: req.SkipChainID,
		Index:   sce.BlockIndex,
	})
	if err != nil {
		return nil, err
	}

	sces, err := s.stateChangeStorage.getByBlock(req.SkipChainID, sce.BlockIndex)
	if err != nil {
		return nil, err
	}

	scs := make(StateChanges, len(sces))
	for i, e := range sces {
		scs[i] = e.StateChange.Copy()
	}

	return &CheckStateChangeValidityResponse{
		StateChanges: scs,
		BlockID:      sb.SkipBlock.Hash,
	}, nil
}

// SetPropagationTimeout overrides the default propagation timeout that is used
// when a new block is announced to the nodes as well as the skipchain
// propagation timeout.
func (s *Service) SetPropagationTimeout(p time.Duration) {
	s.storage.Lock()
	s.storage.PropTimeout = p
	s.storage.Unlock()
	s.save()
	s.skService().SetPropTimeout(p)
}

// createNewBlock creates a new block and proposes it to the
// skipchain-service. Once the block has been created, we
// inform all nodes to update their internal trie
// to include the new transactions.
func (s *Service) createNewBlock(scID skipchain.SkipBlockID, r *onet.Roster, tx []TxResult) (*skipchain.SkipBlock, error) {
	var sb *skipchain.SkipBlock
	var mr []byte
	var sst *stagingStateTrie

	if scID.IsNull() {
		// For a genesis block, we create a throwaway staging trie.
		// There is no need to verify the darc because the caller does
		// it.
		if r == nil {
			return nil, errors.New("need roster for genesis block")
		}
		sb = skipchain.NewSkipBlock()
		sb.MaximumHeight = 32
		sb.BaseHeight = 4
		// We have to register the verification functions in the genesis block
		sb.VerifierIDs = []skipchain.VerifierID{skipchain.VerifyBase, verifyByzCoin}

		nonce, err := s.loadNonceFromTxs(tx)
		if err != nil {
			return nil, err
		}
		et, err := newMemStagingStateTrie(nonce)
		if err != nil {
			return nil, err
		}
		sst = et
	} else {
		// For all other blocks, we try to verify the signature using
		// the darcs and remove those that do not have a valid
		// signature before continuing.
		sbLatest, err := s.db().GetLatestByID(scID)
		if err != nil {
			return nil, errors.New(
				"Could not get latest block from the skipchain: " + err.Error())
		}
		log.Lvlf3("Creating block #%d with %d transactions", sbLatest.Index+1,
			len(tx))
		sb = sbLatest.Copy()

		st, err := s.getStateTrie(scID)
		if err != nil {
			return nil, err
		}
		sst = st.MakeStagingStateTrie()
	}

	// Create header of skipblock containing only hashes
	var scs StateChanges
	var err error
	var txRes TxResults

	log.Lvl3("Creating state changes")
	mr, txRes, scs, _ = s.createStateChanges(sst, scID, tx, noTimeout)
	if len(txRes) == 0 {
		return nil, errors.New("no transactions")
	}

	// Store transactions in the body
	body := &DataBody{TxResults: txRes}
	sb.Payload, err = protobuf.Encode(body)
	if err != nil {
		return nil, errors.New("Couldn't marshal data: " + err.Error())
	}

	header := &DataHeader{
		TrieRoot:              mr,
		ClientTransactionHash: txRes.Hash(),
		StateChangesHash:      scs.Hash(),
		Timestamp:             time.Now().UnixNano(),
	}
	sb.Data, err = protobuf.Encode(header)
	if err != nil {
		return nil, errors.New("Couldn't marshal data: " + err.Error())
	}

	if r != nil {
		sb.Roster = r
	}
	var ssb = skipchain.StoreSkipBlock{
		NewBlock:          sb,
		TargetSkipChainID: scID,
	}
	log.Lvlf3("Storing skipblock with %d transactions.", len(txRes))
	var ssbReply *skipchain.StoreSkipBlockReply
	if sb.Roster.List[0].Equal(s.ServerIdentity()) {
		ssbReply, err = s.skService().StoreSkipBlock(&ssb)
	} else {
		log.Lvl2("Sending new block to other node", sb.Roster.List[0])
		ssbReply = &skipchain.StoreSkipBlockReply{}
		err = skipchain.NewClient().SendProtobuf(sb.Roster.List[0], &ssb, ssbReply)
	}
	if err != nil {
		return nil, err
	}

	// State changes are cached only when the block is confirmed
	err = s.stateChangeStorage.append(scs, ssbReply.Latest)
	if err != nil {
		log.Error(err)
	}

	return ssbReply.Latest, nil
}

// downloadDB downloads the full database over the network from a remote block.
// It does so by copying the bboltDB database entry by entry over the network,
// and recreating it on the remote side.
// sb is a block in the byzcoin instance that we want
// to download.
func (s *Service) downloadDB(sb *skipchain.SkipBlock) error {
	log.Lvlf2("%s: downloading DB", s.ServerIdentity())
	idStr := fmt.Sprintf("%x", sb.SkipChainID())

	// Loop over all nodes that are not the leader and
	// not subleaders, to avoid overloading those nodes.
	nodes := len(sb.Roster.List)
	subLeaders := int(math.Ceil(math.Pow(float64(nodes), 1./3.)))
	for ri := 1 + subLeaders; ri < nodes; ri++ {
		// Create a roster with just the node we want to
		// download from.
		roster := onet.NewRoster(sb.Roster.List[ri : ri+1])

		err := func() error {
			// First delete an existing stateTrie. There
			// cannot be another write-access to the
			// database because s.catchingUp == true.
			_, err := s.getStateTrie(sb.SkipChainID())
			if err == nil {
				// Suppose we _do_ have a statetrie
				db, stBucket := s.GetAdditionalBucket(sb.SkipChainID())
				err := db.Update(func(tx *bolt.Tx) error {
					return tx.DeleteBucket(stBucket)
				})
				if err != nil {
					log.Fatal("Cannot delete existing trie while trying to download:", err)
				}
				s.stateTriesLock.Lock()
				delete(s.stateTries, idStr)
				s.stateTriesLock.Unlock()
			}

			// Then start downloading the stateTrie over the network.
			cl := NewClient(sb.SkipChainID(), *roster)
			var db *bolt.DB
			var bucketName []byte
			var nonce uint64
			for {
				resp, err := cl.DownloadState(sb.SkipChainID(), nonce, catchupFetchDBEntries)
				if db == nil {
					db, bucketName = s.GetAdditionalBucket([]byte(idStr))
					nonce = resp.Nonce
				}
				if err != nil {
					return errors.New("cannot download trie: " + err.Error())
				}
				// And store all entries in our local database.
				err = db.Update(func(tx *bolt.Tx) error {
					bucket := tx.Bucket(bucketName)
					for _, kv := range resp.KeyValues {
						err := bucket.Put(kv.Key, kv.Value)
						if err != nil {
							return err
						}
					}
					return nil
				})
				if err != nil {
					log.Fatal("Couldn't store entries:", err)
				}
				if len(resp.KeyValues) < catchupFetchDBEntries {
					break
				}
			}

			// Check the new trie is correct
			st, err := loadStateTrie(db, bucketName)
			if err != nil {
				return errors.New("couldn't load state trie: " + err.Error())
			}
			if sb.Index != st.GetIndex() {
				log.Lvl2("Downloading corresponding block")
				cl := skipchain.NewClient()
				// TODO: make sure the downloaded block is correct
				search, err := cl.GetSingleBlockByIndex(roster, sb.SkipChainID(), st.GetIndex())
				if err != nil {
					return errors.New("couldn't get correct block for verification: " + err.Error())
				}
				sb = search.SkipBlock
			}
			var header DataHeader
			err = protobuf.DecodeWithConstructors(sb.Data, &header, network.DefaultConstructors(cothority.Suite))
			if err != nil {
				return errors.New("couldn't unmarshal header: " + err.Error())
			}
			if !bytes.Equal(st.GetRoot(), header.TrieRoot) {
				return errors.New("got wrong database, merkle roots don't work out")
			}

			// Finally initialize the stateTrie using the new database.
			s.stateTriesLock.Lock()
			s.stateTries[idStr] = st
			s.stateTriesLock.Unlock()
			return nil
		}()
		if err == nil {
			return nil
		}
		log.Errorf("Couldn't load database from %s - got error %s", roster.List[0], err)
	}
	return errors.New("none of the non-leader and non-subleader nodes were able to give us a copy of the state")
}

// catchUp takes a skipblock as reference for the roster, the current index,
// and the skipchainID to download either new blocks if it's less than
// `catchupDownloadAll` behind, or calls downloadDB to start the download of
// the full DB over the network.
func (s *Service) catchUp(sb *skipchain.SkipBlock) {
	defer func() {
		s.updateTrieLock.Lock()
		s.catchingUp = false
		s.updateTrieLock.Unlock()
	}()

	// Load the trie.
	st, err := s.getStateTrie(sb.SkipChainID())
	if err != nil {
		log.Error("problem with trie:", err)
		return
	}

	// Check if we are updating the right index.
	trieIndex := st.GetIndex()

	if sb.Index-trieIndex > catchupDownloadAll {
		err := s.downloadDB(sb)
		if err != nil {
			log.Error("Error while downloading trie:", err)
		}
		return
	}

	cl := skipchain.NewClient()

	// Fetch all missing blocks to fill the hole
	search, err := cl.GetSingleBlockByIndex(sb.Roster, sb.SkipChainID(), trieIndex)
	if err != nil {
		log.Error(s.ServerIdentity(), "Couldn't update blocks: "+err.Error())
		return
	}
	latest := search.SkipBlock
	for trieIndex < sb.Index {
		log.Lvlf1("%s: our index: %d - latest known index: %d", s.ServerIdentity(), trieIndex, sb.Index)
		updates, err := cl.GetUpdateChainLevel(sb.Roster, latest.Hash, 1, catchupFetchBlocks)
		if err != nil {
			log.Error("Couldn't update blocks: " + err.Error())
			return
		}

		// This will call updateTrieCallback with the next block to add
		_, err = s.db().StoreBlocks(updates)
		if err != nil {
			log.Error("Got an invalid, unlinkable block: " + err.Error())
			return
		}
		trieIndex += len(updates)
		latest = updates[len(updates)-1]
	}
}

// updateTrieCallback is registered in skipchain and is called after a
// skipblock is updated. When this function is called, it is not always after
// the addition of a new block, but an updates to forward links, for example.
// Hence, we need to figure out when a new block is added. This can be done by
// looking at the latest skipblock cache from Service.state.
func (s *Service) updateTrieCallback(sbID skipchain.SkipBlockID) error {
	s.updateTrieLock.Lock()
	defer s.updateTrieLock.Unlock()

	s.closedMutex.Lock()
	defer s.closedMutex.Unlock()
	if s.closed {
		return nil
	}

	defer log.Lvlf4("%s updated trie for %x", s.ServerIdentity(), sbID)

	// Verification it's really a skipchain for us.
	if !s.hasByzCoinVerification(sbID) {
		log.Lvl4("Not our chain...")
		return nil
	}
	sb := s.db().GetByID(sbID)
	if sb == nil {
		panic("This should never happen because the callback runs " +
			"only after the skipblock is stored. There is a " +
			"programmer error if you see this message.")
	}

	// Checks if the block has forward links, which means that it is not a
	// new block but either a forward link update or a skipchain propagation
	// meaning the last block will be called later.
	// In the case of a genesis block, we need to let it pass so we
	// learn about it because the callback won't be called after the
	// catch up
	if len(sb.ForwardLink) > 0 && !s.catchingUp && sb.Index != 0 {
		return nil
	}

	// Create the trie for the genesis block if it has not been
	// created yet.
	// We don't need to wrap the check and use another
	// lock because the callback is already locked and we only
	// create state trie here.
	if sb.Index == 0 && !s.hasStateTrie(sb.SkipChainID()) {
		var body DataBody
		err := protobuf.DecodeWithConstructors(sb.Payload, &body, network.DefaultConstructors(cothority.Suite))
		if err != nil {
			log.Error(s.ServerIdentity(), "could not unmarshal body for genesis block", err)
			return errors.New("couldn't unmarshal body for genesis block")
		}
		nonce, err := s.loadNonceFromTxs(body.TxResults)
		if err != nil {
			return err
		}
		// We don't care about the state trie that is returned in this
		// function because we load the trie again in getStateTrie
		// right afterwards.
		_, err = s.createStateTrie(sb.SkipChainID(), nonce)
		if err != nil {
			return fmt.Errorf("could not create trie: %v", err)
		}
	}

	// Load the trie.
	st, err := s.getStateTrie(sb.SkipChainID())
	if err != nil {
		return fmt.Errorf("could not load trie: %v", err)
	}

	// Check if we are updating the right index.
	trieIndex := st.GetIndex()
	if sb.Index <= trieIndex {
		// This is because skipchains will inform us about new forwardLinks, but we
		// don't need to update the trie in that case.
		log.Lvlf4("%v updating trie for block %d refused, current trie block is %d", s.ServerIdentity(), sb.Index, trieIndex)
		return nil
	} else if sb.Index > trieIndex+1 {
		if s.catchingUp {
			log.Warn(s.ServerIdentity(), "Got new block while catching up - ignoring block for now")
			return nil
		}

		s.catchingUp = true
		go s.catchUp(sb)
		return nil
	}

	// Get the DataHeader and the DataBody of the block.
	var header DataHeader
	err = protobuf.DecodeWithConstructors(sb.Data, &header, network.DefaultConstructors(cothority.Suite))
	if err != nil {
		log.Error(s.ServerIdentity(), "could not unmarshal header", err)
		return errors.New("couldn't unmarshal header")
	}

	var body DataBody
	err = protobuf.DecodeWithConstructors(sb.Payload, &body, network.DefaultConstructors(cothority.Suite))
	if err != nil {
		log.Error(s.ServerIdentity(), "could not unmarshal body", err)
		return errors.New("couldn't unmarshal body")
	}

	log.Lvlf2("%s Updating transactions for %x on index %v", s.ServerIdentity(), sb.SkipChainID(), sb.Index)
	_, _, scs, _ := s.createStateChanges(st.MakeStagingStateTrie(), sb.SkipChainID(), body.TxResults, noTimeout)

	log.Lvlf3("%s Storing index %d with %d state changes %v", s.ServerIdentity(), sb.Index, len(scs), scs.ShortStrings())
	// Update our global state using all state changes.
	if err = st.VerifiedStoreAll(scs, sb.Index, header.TrieRoot); err != nil {
		return err
	}

	err = s.stateChangeStorage.append(scs, sb)
	if err != nil {
		panic("Couldn't append the state changes to the storage - this might" +
			"mean that the db is broken. Error: " + err.Error())
	}

	// Notify all waiting channels for processed ClientTransactions.
	for _, t := range body.TxResults {
		s.notifications.informWaitChannel(t.ClientTransaction.Instructions.Hash(), t.Accepted)
	}
	s.notifications.informBlock(sb.SkipChainID())

	// If we are adding a genesis block, then look into it for the darc ID
	// and add it to the darcToSc hash map.
	if sb.Index == 0 {
		// the information should already be in the trie
		d, err := s.LoadGenesisDarc(sb.SkipChainID())
		if err != nil {
			return err
		}
		s.darcToScMut.Lock()
		s.darcToSc[string(d.GetBaseID())] = sb.SkipChainID()
		s.darcToScMut.Unlock()
	}

	// Get the latest configuration of the global state, which includes the latest
	// ClientTransactions received.
	bcConfig, err := s.LoadConfig(sb.SkipChainID())
	if err != nil {
		panic("Couldn't get configuration of the block - this might" +
			"mean that the db is broken. Error: " + err.Error())
	}

	// Variables for easy understanding what's being tested. Node in this context
	// is this node.
	i, _ := bcConfig.Roster.Search(s.ServerIdentity().ID)
	nodeInNew := i >= 0
	nodeIsLeader := bcConfig.Roster.List[0].Equal(s.ServerIdentity())
	initialDur, err := s.computeInitialDuration(sb.Hash)
	if err != nil {
		return err
	}
	// Check if the polling needs to be updated.
	s.pollChanMut.Lock()
	scIDstr := string(sb.SkipChainID())
	if nodeIsLeader {
		if _, ok := s.pollChan[scIDstr]; !ok {
			log.Lvlf2("%s new leader started polling for %x", s.ServerIdentity(), sb.SkipChainID())
			s.pollChan[scIDstr] = s.startPolling(sb.SkipChainID())
		}
	} else {
		if c, ok := s.pollChan[scIDstr]; ok {
			log.Lvlf2("%s old leader stopped polling for %x", s.ServerIdentity(), sb.SkipChainID())
			close(c)
			delete(s.pollChan, scIDstr)
		}
	}
	s.pollChanMut.Unlock()

	// Check if viewchange needs to be started/stopped
	// Check whether the heartbeat monitor exists, if it doesn't we start a
	// new one
	interval, _, err := s.LoadBlockInfo(sb.SkipChainID())
	if err != nil {
		return err
	}
	if nodeInNew {
		// Update or start heartbeats
		if s.heartbeats.exists(string(sb.SkipChainID())) {
			log.Lvlf2("%s updating heartbeat monitor for %x with window %v", s.ServerIdentity(), sb.SkipChainID(), interval*rotationWindow)
			s.heartbeats.updateTimeout(string(sb.SkipChainID()), interval*rotationWindow)
		} else {
			log.Lvlf2("%s starting heartbeat monitor for %x with window %v", s.ServerIdentity(), sb.SkipChainID(), interval*rotationWindow)
			s.heartbeats.start(string(sb.SkipChainID()), interval*rotationWindow, s.heartbeatsTimeout)
		}
		if s.viewChangeMan.started(sb.SkipChainID()) {
			// If it is a view-change transaction, confirm it's done
			view := isViewChangeTx(body.TxResults)
			if view != nil {
				s.viewChangeMan.done(*view)
			}
		} else {
			// Start viewchange monitor that will fire if we don't get updates in time.
			log.Lvlf2("%s started viewchangeMonitor for %x", s.ServerIdentity(), sb.SkipChainID())
			s.viewChangeMan.add(s.sendViewChangeReq, s.sendNewView, s.isLeader, string(sb.SkipChainID()))
			s.viewChangeMan.start(s.ServerIdentity().ID, sb.SkipChainID(), initialDur, s.getFaultThreshold(sb.Hash))
		}
	} else {
		if s.heartbeats.exists(scIDstr) {
			log.Lvlf2("%s stopping heartbeat monitor for %x with window %v", s.ServerIdentity(), sb.SkipChainID(), interval*rotationWindow)
			s.heartbeats.stop(scIDstr)
		}
	}
	if !nodeInNew && s.viewChangeMan.started(sb.SkipChainID()) {
		log.Lvlf2("%s not in roster, but viewChangeMonitor started - stopping now for %x", s.ServerIdentity(), sb.SkipChainID())
		s.viewChangeMan.stop(sb.SkipChainID())
	}

	// At this point everything should be stored.
	s.streamingMan.notify(string(sb.SkipChainID()), sb)

	log.Lvlf4("%s updated trie for %x with root %x", s.ServerIdentity(), sb.SkipChainID(), st.GetRoot())
	return nil
}

func isViewChangeTx(txs TxResults) *viewchange.View {
	if len(txs) != 1 {
		// view-change block must only have one transaction
		return nil
	}
	if len(txs[0].ClientTransaction.Instructions) != 1 {
		// view-change transaction must have one instruction
		return nil
	}

	invoke := txs[0].ClientTransaction.Instructions[0].Invoke
	if invoke == nil {
		return nil
	}
	if invoke.Command != "view_change" {
		return nil
	}
	var req viewchange.NewViewReq
	if err := protobuf.DecodeWithConstructors(invoke.Args.Search("newview"), &req, network.DefaultConstructors(cothority.Suite)); err != nil {
		log.Error("failed to decode new-view req")
		return nil
	}
	return req.GetView()
}

// GetReadOnlyStateTrie returns a read-only accessor to the trie for the given
// skipchain.
func (s *Service) GetReadOnlyStateTrie(scID skipchain.SkipBlockID) (ReadOnlyStateTrie, error) {
	return s.getStateTrie(scID)
}

func (s *Service) hasStateTrie(id skipchain.SkipBlockID) bool {
	s.stateTriesLock.Lock()
	defer s.stateTriesLock.Unlock()

	idStr := fmt.Sprintf("%x", id)
	_, ok := s.stateTries[idStr]

	return ok
}

func (s *Service) getStateTrie(id skipchain.SkipBlockID) (*stateTrie, error) {
	if len(id) == 0 {
		return nil, errors.New("no skipchain ID")
	}
	s.stateTriesLock.Lock()
	defer s.stateTriesLock.Unlock()
	idStr := fmt.Sprintf("%x", id)
	col := s.stateTries[idStr]
	if col == nil {
		db, name := s.GetAdditionalBucket([]byte(idStr))
		st, err := loadStateTrie(db, name)
		if err != nil {
			return nil, err
		}
		s.stateTries[idStr] = st
		return s.stateTries[idStr], nil
	}
	return col, nil
}

func (s *Service) createStateTrie(id skipchain.SkipBlockID, nonce []byte) (*stateTrie, error) {
	if len(id) == 0 {
		return nil, errors.New("no skipchain ID")
	}
	s.stateTriesLock.Lock()
	defer s.stateTriesLock.Unlock()
	idStr := fmt.Sprintf("%x", id)
	if s.stateTries[idStr] != nil {
		return nil, errors.New("state trie already exists")
	}
	db, name := s.GetAdditionalBucket([]byte(idStr))
	st, err := newStateTrie(db, name, nonce)
	if err != nil {
		return nil, err
	}
	s.stateTries[idStr] = st
	return s.stateTries[idStr], nil
}

// interface to skipchain.Service
func (s *Service) skService() *skipchain.Service {
	return s.Service(skipchain.ServiceName).(*skipchain.Service)
}

func (s *Service) isLeader(view viewchange.View) bool {
	sb := s.db().GetByID(view.ID)
	if view.LeaderIndex < len(sb.Roster.List) {
		sid := sb.Roster.List[view.LeaderIndex]
		return sid.ID.Equal(s.ServerIdentity().ID)
	}
	return false
}

// gives us access to the skipchain's database, so we can get blocks by ID
func (s *Service) db() *skipchain.SkipBlockDB {
	return s.skService().GetDB()
}

// LoadConfig loads the configuration from a skipchain ID.
func (s *Service) LoadConfig(scID skipchain.SkipBlockID) (*ChainConfig, error) {
	st, err := s.GetReadOnlyStateTrie(scID)
	if err != nil {
		return nil, err
	}
	return loadConfigFromTrie(st)
}

// LoadGenesisDarc loads the genesis darc of the given skipchain ID.
func (s *Service) LoadGenesisDarc(scID skipchain.SkipBlockID) (*darc.Darc, error) {
	st, err := s.GetReadOnlyStateTrie(scID)
	if err != nil {
		return nil, err
	}
	return getInstanceDarc(st, ConfigInstanceID)
}

// LoadBlockInfo loads the block interval and the maximum size from the
// skipchain ID. If the config instance does not exist, it will return the
// default values without an error.
func (s *Service) LoadBlockInfo(scID skipchain.SkipBlockID) (time.Duration, int, error) {
	if scID == nil {
		return defaultInterval, defaultMaxBlockSize, nil
	}
	st, err := s.GetReadOnlyStateTrie(scID)
	if err != nil {
		return defaultInterval, defaultMaxBlockSize, nil
	}
	config, err := loadConfigFromTrie(st)
	if err != nil {
		if err == errKeyNotSet {
			err = nil
		}
		return defaultInterval, defaultMaxBlockSize, err
	}
	return config.BlockInterval, config.MaxBlockSize, nil
}

func (s *Service) startPolling(scID skipchain.SkipBlockID) chan bool {
	s.pollChanWG.Add(1)
	closeSignal := make(chan bool)
	go func() {
		s.closedMutex.Lock()
		defer s.pollChanWG.Done()
		if s.closed {
			s.closedMutex.Unlock()
			return
		}
		s.working.Add(1)
		defer s.working.Done()
		s.closedMutex.Unlock()
		var txs []ClientTransaction
		for {
			bcConfig, err := s.LoadConfig(scID)
			if err != nil {
				panic("couldn't get configuration - this is bad and probably" +
					"a problem with the database! " + err.Error())
			}
			select {
			case <-closeSignal:
				log.Lvl2(s.ServerIdentity(), "abort waiting for next block")
				return
			case <-time.After(bcConfig.BlockInterval):
				// Need to update the config, as in the meantime a new block should have
				// arrived with a possible new configuration.
				bcConfig, err = s.LoadConfig(scID)
				if err != nil {
					panic("couldn't get configuration - this is bad and probably" +
						"a problem with the database! " + err.Error())
				}

				latest, err := s.db().GetLatestByID(scID)
				if err != nil {
					panic("DB is in bad state and cannot find skipchain anymore: " + err.Error() +
						" This function should never be called on a skipchain that does not exist.")
				}

				log.Lvlf3("%s: Starting new block %d for chain %x", s.ServerIdentity(), latest.Index+1, scID)
				tree := bcConfig.Roster.GenerateNaryTree(len(bcConfig.Roster.List))

				proto, err := s.CreateProtocol(collectTxProtocol, tree)
				if err != nil {
					panic("Protocol creation failed with error: " + err.Error() +
						" This panic indicates that there is most likely a programmer error," +
						" e.g., the protocol does not exist." +
						" Hence, we cannot recover from this failure without putting" +
						" the server in a strange state, so we panic.")
				}
				root := proto.(*CollectTxProtocol)
				root.SkipchainID = scID
				root.LatestID = latest.Hash
				if err := root.Start(); err != nil {
					panic("Failed to start the protocol with error: " + err.Error() +
						" Start() only returns an error when the protocol is not initialised correctly," +
						" e.g., not all the required fields are set." +
						" If you see this message then there may be a programmer error.")
				}

				// When we poll, the child nodes must reply within half of the block interval,
				// because we'll use the other half to process the transactions.
				protocolTimeout := time.After(bcConfig.BlockInterval / 2)

			collectTxLoop:
				for {
					select {
					case newTxs, more := <-root.TxsChan:
						if more {
							for _, ct := range newTxs {
								txsz := txSize(TxResult{ClientTransaction: ct})
								if txsz < bcConfig.MaxBlockSize {
									txs = append(txs, ct)
								} else {
									log.Lvl2(s.ServerIdentity(), "dropping collected transaction with length", txsz)
								}
							}
						} else {
							break collectTxLoop
						}
					case <-protocolTimeout:
						log.Lvl2(s.ServerIdentity(), "timeout while collecting transactions from other nodes")
						close(root.Finish)
						break collectTxLoop
					case <-closeSignal:
						log.Lvl2(s.ServerIdentity(), "abort collection of transactions")
						close(root.Finish)
						return
					}
				}

				log.Lvl3("Collected all new transactions:", len(txs))

				if len(txs) == 0 {
					log.Lvl3(s.ServerIdentity(), "no new transactions, not creating new block")
					continue
				}

				txIn := make([]TxResult, len(txs))
				for i := range txIn {
					txIn[i].ClientTransaction = txs[i]
				}

				// Pre-run transactions to look how many we can fit in the alloted time
				// slot. Perhaps we can run this in parallel during the wait-phase?
				log.Lvl3("Counting how many transactions fit in", bcConfig.BlockInterval/2)
				then := time.Now()
				st, err := s.getStateTrie(scID)
				if err != nil {
					panic("the state trie must exist because we only start polling after creating/loading the skipchain")
				}
				_, txOut, _, sstTemp := s.createStateChanges(st.MakeStagingStateTrie(), scID, txIn, bcConfig.BlockInterval/2)
				bcConfig, err = loadConfigFromTrie(sstTemp)
				if err != nil {
					panic("couldn't load config from temp stage Trie, this should never happen: " + err.Error())
				}

				txs = txs[len(txOut):]
				if len(txs) > 0 {
					sz := txSize(txOut...)
					log.Warnf("%d transactions (%v bytes) included in block in %v, %d transactions left for the next block", len(txOut), sz, time.Now().Sub(then), len(txs))
				}

				_, err = s.createNewBlock(scID, &bcConfig.Roster, txOut)
				if err != nil {
					log.Error(s.ServerIdentity(), "couldn't create new block: "+err.Error())
				}
			}
		}
	}()
	return closeSignal
}

// We use the ByzCoin as a receiver (as is done in the identity service),
// so we can access e.g. the StateTrie of the service.
func (s *Service) verifySkipBlock(newID []byte, newSB *skipchain.SkipBlock) bool {
	start := time.Now()
	defer func() {
		log.Lvlf3("%s Verify done after %s", s.ServerIdentity(), time.Now().Sub(start))
	}()

	var header DataHeader
	err := protobuf.DecodeWithConstructors(newSB.Data, &header, network.DefaultConstructors(cothority.Suite))
	if err != nil {
		log.Error(s.ServerIdentity(), "verifySkipblock: couldn't unmarshal header")
		return false
	}

	// Check the contents of the DataHeader before proceeding.
	// We'll check the timestamp later, once we have the config loaded.
	err = func() error {
		if len(header.TrieRoot) != sha256.Size {
			return errors.New("trie root is wrong size")
		}
		if len(header.ClientTransactionHash) != sha256.Size {
			return errors.New("client transaction hash is wrong size")
		}
		if len(header.StateChangesHash) != sha256.Size {
			return errors.New("state changes hash is wrong size")
		}
		return nil
	}()

	if err != nil {
		log.Errorf("data header failed check: %v", err)
		return false
	}

	var body DataBody
	err = protobuf.DecodeWithConstructors(newSB.Payload, &body, network.DefaultConstructors(cothority.Suite))
	if err != nil {
		log.Error("verifySkipblock: couldn't unmarshal body")
		return false
	}

	if s.viewChangeMan.waiting(string(newSB.SkipChainID())) && isViewChangeTx(body.TxResults) == nil {
		log.Error(s.ServerIdentity(), "we are not accepting blocks when a view-change is in progress")
		return false
	}

	// Load/create a staging trie to add the state changes to it and
	// compute the Merkle root.
	var sst *stagingStateTrie
	if newSB.Index == 0 {
		nonce, err := s.loadNonceFromTxs(body.TxResults)
		if err != nil {
			log.Error(s.ServerIdentity(), err)
			return false
		}
		sst, err = newMemStagingStateTrie(nonce)
		if err != nil {
			log.Error(s.ServerIdentity(), err)
			return false
		}
	} else {
		st, err := s.getStateTrie(newSB.SkipChainID())
		if err != nil {
			log.Error(s.ServerIdentity(), err)
			return false
		}
		sst = st.MakeStagingStateTrie()
	}
	mtr, txOut, scs, _ := s.createStateChanges(sst, newSB.SkipChainID(), body.TxResults, noTimeout)

	// Check that the locally generated list of accepted/rejected txs match the list
	// the leader proposed.
	if len(txOut) != len(body.TxResults) {
		log.Lvl2(s.ServerIdentity(), "transaction list length mismatch after execution")
		return false
	}

	for i := range txOut {
		if txOut[i].Accepted != body.TxResults[i].Accepted {
			log.Lvl2(s.ServerIdentity(), "Client Transaction accept mistmatch on tx", i)
			return false
		}
	}

	// Check that the hashes in DataHeader are right.
	if bytes.Compare(header.ClientTransactionHash, txOut.Hash()) != 0 {
		log.Lvl2(s.ServerIdentity(), "Client Transaction Hash doesn't verify")
		return false
	}

	if bytes.Compare(header.TrieRoot, mtr) != 0 {
		log.Lvl2(s.ServerIdentity(), "Trie root doesn't verify")
		return false
	}
	if bytes.Compare(header.StateChangesHash, scs.Hash()) != 0 {
		log.Lvl2(s.ServerIdentity(), "State Changes hash doesn't verify")
		return false
	}

	// Compute the new state and check whether the roster in newSB matches
	// the config.
	if err := sst.StoreAll(scs); err != nil {
		log.Error(s.ServerIdentity(), err)
		return false
	}

	config, err := loadConfigFromTrie(sst)
	if err != nil {
		log.Error(s.ServerIdentity(), err)
		return false
	}
	if newSB.Index > 0 {
		if err := config.checkNewRoster(*newSB.Roster); err != nil {
			log.Error("Didn't accept the new roster:", err)
			return false
		}
	}

	window := 4 * config.BlockInterval
	if window < minTimestampWindow {
		window = minTimestampWindow
	}

	now := time.Now()
	t1 := now.Add(-window)
	t2 := now.Add(window)
	ts := time.Unix(0, header.Timestamp)
	if ts.Before(t1) || ts.After(t2) {
		log.Errorf("timestamp %v is outside the acceptable range %v to %v", ts, t1, t2)
		return false
	}

	log.Lvl4(s.ServerIdentity(), "verification completed")
	return true
}

func txSize(txr ...TxResult) (out int) {
	// It's too bad to have to marshal this and throw it away just to know
	// how big it would be. Protobuf should support finding the length without
	// copying the data.
	for _, x := range txr {
		buf, err := protobuf.Encode(&x)
		if err != nil {
			// It's fairly inconceivable that we're going to be getting
			// error from this Encode() but return a big number in case,
			// so that the caller will reject whatever this bad input is.
			return math.MaxInt32
		}
		out += len(buf)
	}
	return
}

// createStateChanges goes through all the proposed transactions one by one,
// creating the appropriate StateChanges, by sorting out which transactions can
// be run, which fail, and which cannot be attempted yet (due to timeout).
//
// If timeout is not 0, createStateChanges will stop running instructions after
// that long, in order for the caller to determine how many instructions fit in
// a block interval.
//
// State caching is implemented here, which is critical to performance, because
// on the leader it reduces the number of contract executions by 1/3 and on
// followers by 1/2.
func (s *Service) createStateChanges(sst *stagingStateTrie, scID skipchain.SkipBlockID, txIn TxResults, timeout time.Duration) (merkleRoot []byte, txOut TxResults, states StateChanges, sstTemp *stagingStateTrie) {
	// If what we want is in the cache, then take it from there. Otherwise
	// ignore the error and compute the state changes.
	var err error
	merkleRoot, txOut, states, err = s.stateChangeCache.get(scID, txIn.Hash())
	if err == nil {
		log.Lvlf3("%s: loaded state changes %x from cache", s.ServerIdentity(), scID)
		return
	}
	log.Lvl3(s.ServerIdentity(), "state changes from cache: MISS")
	err = nil

	var maxsz, blocksz int
	_, maxsz, err = s.LoadBlockInfo(scID)
	// no error or expected "no trie" err, so keep going with the
	// maxsz we got.
	err = nil

	deadline := time.Now().Add(timeout)

	sstTemp = sst.Clone()
	var cin []Coin
clientTransactions:
	for _, tx := range txIn {
		txsz := txSize(tx)

		// Make a new trie for each instruction. If the instruction is
		// sucessfully implemented and changes applied, then keep it
		// (via cdbTemp = cdbI.c), otherwise dump it.
		sstTempC := sstTemp.Clone()
		h := tx.ClientTransaction.Instructions.Hash()
		var statesTemp StateChanges
		for _, instr := range tx.ClientTransaction.Instructions {
			scs, cout, err := s.executeInstruction(sstTempC, cin, instr, h)
			if err != nil {
				_, _, cid, _, err2 := sstTempC.GetValues(instr.InstanceID.Slice())
				if err2 != nil {
					err = fmt.Errorf("%s - while getting value: %s", err, err2)
				}
				log.Errorf("%s Contract %s got Instruction %s and returned error: %s", s.ServerIdentity(),
					cid, instr, err)
				tx.Accepted = false
				txOut = append(txOut, tx)
				continue clientTransactions
			}
			var counterScs StateChanges
			if counterScs, err = incrementSignerCounters(sstTempC, instr.Signatures); err != nil {
				log.Errorf("%s failed to update signature counters: %s", s.ServerIdentity(), err)
				tx.Accepted = false
				txOut = append(txOut, tx)
				continue clientTransactions
			}

			// Verify the validity of the state-changes:
			//  - refuse to update non-existing instances
			//  - refuse to create existing instances
			//  - refuse to delete non-existing instances
			for _, sc := range scs {
				var reason string
				switch sc.StateAction {
				case Create:
					if v, err := sstTempC.Get(sc.InstanceID); err != nil || v != nil {
						reason = "tried to create existing instanceID"
					}
				case Update:
					if v, err := sstTempC.Get(sc.InstanceID); err != nil || v == nil {
						reason = "tried to update non-existing instanceID"
					}
				case Remove:
					if v, err := sstTempC.Get(sc.InstanceID); err != nil || v == nil {
						reason = "tried to remove non-existing instanceID"
					}
				}
				err = sstTempC.StoreAll(StateChanges{sc})
				if reason != "" || err != nil {
					tx.Accepted = false
					txOut = append(txOut, tx)
					if err != nil {
						log.Errorf("%s StoreAll failed: %s", s.ServerIdentity(), err)
					} else {
						_, _, contractID, _, err := sstTempC.GetValues(instr.InstanceID.Slice())
						if err != nil {
							log.Errorf("%s couldn't get contractID from instruction %+v", s.ServerIdentity(),
								instr)
						}
						log.Errorf("%s: contract %s %s", s.ServerIdentity(), contractID, reason)
					}
					continue clientTransactions
				}
			}
			if err = sstTempC.StoreAll(counterScs); err != nil {
				log.Errorf("%s StoreAll failed to add counter changes: %s", s.ServerIdentity(), err)
				tx.Accepted = false
				txOut = append(txOut, tx)
				continue clientTransactions
			}
			statesTemp = append(statesTemp, scs...)
			statesTemp = append(statesTemp, counterScs...)
			cin = cout
		}

		// We would like to be able to check if this txn is so big it could never fit into a block,
		// and if so, drop it. But we can't with the current API of createStateChanges.
		// For now, the only thing we can do is accept or refuse them, but they will go into a block
		// one way or the other.
		// TODO: In issue #1409, we will refactor things such that we can drop transactions in here.
		//if txsz > maxsz {
		//	log.Errorf("%s transaction size %v is bigger than one block (%v), dropping it.", s.ServerIdentity(), txsz, maxsz)
		//	continue clientTransactions
		//}

		// Planning mode:
		//
		// Timeout is used when the leader calls createStateChanges as
		// part of planning which transactions fit into one block.
		if timeout != noTimeout {
			if time.Now().After(deadline) {
				return
			}

			// If the last txn would have made the state changes too big, return
			// just like we do for a timeout. The caller will make a block with
			// what's in txOut.
			if blocksz+txsz > maxsz {
				log.Lvlf3("stopping block creation when %v > %v, with len(txOut) of %v", blocksz+txsz, maxsz, len(txOut))
				return
			}
		}

		sstTemp = sstTempC
		tx.Accepted = true
		txOut = append(txOut, tx)
		blocksz += txsz
		states = append(states, statesTemp...)
	}

	// Store the result in the cache before returning.
	merkleRoot = sstTemp.GetRoot()
	if len(states) != 0 && len(txOut) != 0 {
		s.stateChangeCache.update(scID, txOut.Hash(), merkleRoot, txOut, states)
	}
	return
}

func (s *Service) executeInstruction(st ReadOnlyStateTrie, cin []Coin, instr Instruction, ctxHash []byte) (scs StateChanges, cout []Coin, err error) {
	defer func() {
		if re := recover(); re != nil {
			err = fmt.Errorf("%s", re)
		}
	}()

	contents, _, contractID, _, err := st.GetValues(instr.InstanceID.Slice())
	if err != errKeyNotSet && err != nil {
		err = errors.New("Couldn't get contract type of instruction: " + err.Error())
		return
	}

	contractFactory, exists := s.contracts[contractID]
	if !exists && ConfigInstanceID.Equal(instr.InstanceID) {
		// Special case: first time call to genesis-configuration must return
		// correct contract type.
		contractFactory, exists = s.contracts[ContractConfigID]
	}

	// If the leader does not have a verifier for this contract, it drops the
	// transaction.
	if !exists {
		err = fmt.Errorf("leader is dropping instruction of unknown contract \"%s\" on instance \"%x\"", contractID, instr.InstanceID.Slice())
		return
	}
	// Now we call the contract function with the data of the key.
	log.Lvlf3("%s Calling contract '%s'", s.ServerIdentity(), contractID)

	c, err := contractFactory(contents)
	if err != nil {
		return nil, nil, err
	}
	if c == nil {
		return nil, nil, errors.New("contract factory returned nil contract instance")
	}

	err = c.VerifyInstruction(st, instr, ctxHash)
	if err != nil {
		return nil, nil, fmt.Errorf("instruction verification failed: %v", err)
	}

	switch instr.GetType() {
	case SpawnType:
		scs, cout, err = c.Spawn(st, instr, cin)
	case InvokeType:
		scs, cout, err = c.Invoke(st, instr, cin)
	case DeleteType:
		scs, cout, err = c.Delete(st, instr, cin)
	default:
		return nil, nil, errors.New("unexpected contract type")
	}

	// As the InstanceID of each sc is not necessarily the same as the
	// instruction, we need to get the version from the trie
	vv := make(map[string]uint64)
	for i, sc := range scs {
		ver, ok := vv[hex.EncodeToString(sc.InstanceID)]
		if !ok {
			_, ver, _, _, err = st.GetValues(sc.InstanceID)
		}

		// this is done at this scope because we must increase
		// the version only when it's not the first one
		if err == errKeyNotSet {
			ver = 0
			err = nil
		} else if err != nil {
			return
		} else {
			ver++
		}

		scs[i].Version = ver
		vv[hex.EncodeToString(sc.InstanceID)] = ver
	}

	return
}

func (s *Service) getLeader(scID skipchain.SkipBlockID) (*network.ServerIdentity, error) {
	scConfig, err := s.LoadConfig(scID)
	if err != nil {
		return nil, err
	}
	if len(scConfig.Roster.List) < 1 {
		return nil, errors.New("roster is empty")
	}
	return scConfig.Roster.List[0], nil
}

// getTxs is primarily used as a callback in the CollectTx protocol to retrieve
// a set of pending transactions. However, it is a very useful way to piggy
// back additional functionalities that need to be executed at every interval,
// such as updating the heartbeat monitor and synchronising the state.
func (s *Service) getTxs(leader *network.ServerIdentity, roster *onet.Roster, scID skipchain.SkipBlockID, latestID skipchain.SkipBlockID) []ClientTransaction {
	s.closedMutex.Lock()
	if s.closed {
		s.closedMutex.Unlock()
		return nil
	}
	s.working.Add(1)
	s.closedMutex.Unlock()
	defer s.working.Done()
	actualLeader, err := s.getLeader(scID)
	if err != nil {
		log.Lvlf1("%s: could not find a leader on %x with error: %s", s.ServerIdentity(), scID, err)
		return []ClientTransaction{}
	}
	if !leader.Equal(actualLeader) {
		log.Warn(s.ServerIdentity(), "getTxs came from a wrong leader", leader)
		return []ClientTransaction{}
	}
	s.heartbeats.beat(string(scID))

	// If the leader's latestID is something we do not know about, then we
	// need to synchronise.
	// NOTE: there is a potential denial of service when the leader sends
	// an invalid latestID, but our current implementation assumes that the
	// leader cannot be byzantine (i.e., it can only exhibit crash
	// failure).
	ourLatest, err := s.db().GetLatestByID(scID)
	if err != nil {
		return []ClientTransaction{}
	}
	latestSB := s.db().GetByID(latestID)
	if latestSB == nil {
		log.Lvl3(s.ServerIdentity(), "chain is out of date")
		if err := s.skService().SyncChain(roster, ourLatest.Hash); err != nil {
			log.Error(s.ServerIdentity(), err)
		}
	} else {
		log.Lvl3(s.ServerIdentity(), "chain is up to date")
	}

	return s.txBuffer.take(string(scID))
}

func (s *Service) loadNonceFromTxs(txs TxResults) ([]byte, error) {
	if len(txs) == 0 {
		return nil, errors.New("no transactions")
	}
	instrs := txs[0].ClientTransaction.Instructions
	if len(instrs) != 1 {
		return nil, fmt.Errorf("expected 1 instruction, got %v", len(instrs))
	}
	if instrs[0].Spawn == nil {
		return nil, errors.New("first instruction is not a Spawn")
	}
	nonce := instrs[0].Spawn.Args.Search("trie_nonce")
	if len(nonce) == 0 {
		return nil, errors.New("nonce is empty")
	}
	return nonce, nil
}

// TestClose closes the go-routines that are polling for transactions. It is
// exported because we need it in tests, it should not be used in non-test code
// outside of this package.
func (s *Service) TestClose() {
	s.closedMutex.Lock()
	if !s.closed {
		s.closed = true
		s.closedMutex.Unlock()
		s.cleanupGoroutines()
		s.working.Wait()
	} else {
		s.closedMutex.Unlock()
	}
}

func (s *Service) cleanupGoroutines() {
	log.Lvl1(s.ServerIdentity(), "closing go-routines")
	s.heartbeats.closeAll()
	s.closeLeaderMonitorChan <- true
	s.viewChangeMan.closeAll()

	s.pollChanMut.Lock()
	for k, c := range s.pollChan {
		close(c)
		delete(s.pollChan, k)
	}
	s.pollChanMut.Unlock()
	s.pollChanWG.Wait()
}

func (s *Service) monitorLeaderFailure() {
	s.closedMutex.Lock()
	if s.closed {
		s.closedMutex.Unlock()
		return
	}
	s.working.Add(1)
	defer s.working.Done()
	s.closedMutex.Unlock()

	go func() {
		for {
			select {
			case key := <-s.heartbeatsTimeout:
				log.Lvlf3("%s: missed heartbeat for %x", s.ServerIdentity(), key)
				gen := []byte(key)
				latest, err := s.db().GetLatestByID(gen)
				if err != nil {
					log.Error("heartbeat monitors are started after "+
						"the creation of the genesis block, "+
						"so the block should always exist: ", err)
					s.heartbeats.stop(key)
				}
				req := viewchange.InitReq{
					SignerID: s.ServerIdentity().ID,
					View: viewchange.View{
						ID:          latest.Hash,
						Gen:         gen,
						LeaderIndex: 1,
					},
				}
				s.viewChangeMan.addReq(req)
			case <-s.closeLeaderMonitorChan:
				log.Lvl2(s.ServerIdentity(), "closing heartbeat timeout monitor")
				return
			}
		}
	}()
}

// registerContract stores the contract in a map and will
// call it whenever a contract needs to be done.
func (s *Service) registerContract(contractID string, c ContractFn) error {
	s.contracts[contractID] = c
	return nil
}

// startAllChains loads the configuration, updates the data in the service if
// it finds a valid config-file and synchronises skipblocks if it can contact
// other nodes.
func (s *Service) startAllChains() error {
	s.closedMutex.Lock()
	defer s.closedMutex.Unlock()
	if !s.closed {
		return errors.New("can only call startAllChains if the service has been closed before")
	}
	s.SetPropagationTimeout(120 * time.Second)
	msg, err := s.Load(storageID)
	if err != nil {
		return err
	}
	if msg != nil {
		var ok bool
		s.storage, ok = msg.(*bcStorage)
		if !ok {
			return errors.New("data of wrong type")
		}
	}
	s.stateTries = make(map[string]*stateTrie)
	s.notifications = bcNotifications{
		waitChannels: make(map[string]chan bool),
	}
	s.closed = false

	// Recreate the polling channles.
	s.pollChanMut.Lock()
	s.pollChan = make(map[string]chan bool)
	s.pollChanMut.Unlock()

	gas := &skipchain.GetAllSkipChainIDs{}
	gasr, err := s.skService().GetAllSkipChainIDs(gas)
	if err != nil {
		return err
	}

	for _, gen := range gasr.IDs {
		if !s.hasByzCoinVerification(gen) {
			continue
		}

		interval, _, err := s.LoadBlockInfo(gen)
		if err != nil {
			log.Errorf("%s Ignoring chain %x because we can't load blockInterval: %s", s.ServerIdentity(), gen, err)
			continue
		}

		leader, err := s.getLeader(gen)
		if err != nil {
			panic("getLeader should not return an error if roster is initialised.")
		}
		if leader.Equal(s.ServerIdentity()) {
			s.pollChanMut.Lock()
			s.pollChan[string(gen)] = s.startPolling(gen)
			s.pollChanMut.Unlock()
		}

		// populate the darcID to skipchainID mapping
		d, err := s.LoadGenesisDarc(gen)
		if err != nil {
			return err
		}
		s.darcToScMut.Lock()
		s.darcToSc[string(d.GetBaseID())] = gen
		s.darcToScMut.Unlock()

		// start the heartbeat
		if s.heartbeats.exists(string(gen)) {
			return errors.New("we are just starting the service, there should be no existing heartbeat monitors")
		}
		log.Lvlf2("%s started heartbeat monitor for %x", s.ServerIdentity(), gen)
		s.heartbeats.start(string(gen), interval*rotationWindow, s.heartbeatsTimeout)

		// initiate the view-change manager
		initialDur, err := s.computeInitialDuration(gen)
		if err != nil {
			return err
		}
		s.viewChangeMan.add(s.sendViewChangeReq, s.sendNewView, s.isLeader, string(gen))
		s.viewChangeMan.start(s.ServerIdentity().ID, gen, initialDur, s.getFaultThreshold(gen))
		// TODO fault threshold might change
	}

	// Running trySyncAll in background so it doesn't stop the other
	// services from starting.
	// TODO: do this on a per-needed basis, or only a couple of seconds
	// after startup.
	go func() {
		s.monitorLeaderFailure()
		s.trySyncAll()
	}()

	return nil
}

// checks that a given chain has a verifier we recognize
func (s *Service) hasByzCoinVerification(gen skipchain.SkipBlockID) bool {
	sb := s.db().GetByID(gen)
	if sb == nil {
		// Not finding this ID should not happen, but
		// if it does, just say "not ours".
		return false
	}
	for _, x := range sb.VerifierIDs {
		if x.Equal(verifyByzCoin) {
			return true
		}
	}
	return false
}

// saves this service's config information
func (s *Service) save() {
	s.storage.Lock()
	defer s.storage.Unlock()
	err := s.Save(storageID, s.storage)
	if err != nil {
		log.Error(s.ServerIdentity(), "Couldn't save file:", err)
	}
}

func (s *Service) trySyncAll() {
	s.closedMutex.Lock()
	if s.closed {
		s.closedMutex.Unlock()
		return
	}
	s.working.Add(1)
	defer s.working.Done()
	s.closedMutex.Unlock()
	gas := &skipchain.GetAllSkipChainIDs{}
	gasr, err := s.skService().GetAllSkipChainIDs(gas)
	if err != nil {
		log.Error(s.ServerIdentity(), err)
		return
	}

	// It reads from the state change storage and gets the last
	// block index for each chain
	indices, err := s.stateChangeStorage.loadFromDB()
	if err != nil {
		log.Error(s.ServerIdentity(), err)
		return
	}

	for _, scID := range gasr.IDs {
		sb, err := s.db().GetLatestByID(scID)
		if err != nil {
			log.Error(s.ServerIdentity(), err)
			continue
		}
		err = s.skService().SyncChain(sb.Roster, sb.Hash)
		if err != nil {
			log.Error(s.ServerIdentity(), err)
		}

		// the MT root is not checked so we don't need the correct nonce
		sst, err := s.stateChangeStorage.getStateTrie(sb.SkipChainID())
		if err != nil {
			log.Error(s.ServerIdentity(), err)
		}

		index, ok := indices[fmt.Sprintf("%x", sb.SkipChainID())]
		if !ok {
			// from the beginning
			index = 0
		}

		// start from the last known skipblock
		req := &skipchain.GetSingleBlockByIndex{Genesis: sb.SkipChainID(), Index: index}
		lksb, err := s.skService().GetSingleBlockByIndex(req)
		if lksb != nil {
			log.Lvlf2("Starting to create state changes for skipchain %x", sb.SkipChainID())
			_, err = s.buildStateChanges(lksb.SkipBlock.Hash, sst, []Coin{})
			if err != nil {
				log.Error(s.ServerIdentity(), err)
			}
		} // else there is no new block
	}
}

// getBlockTx fetches the block with the given id and then decode the payload
// to return the list of transactions
func (s *Service) getBlockTx(sid skipchain.SkipBlockID) (TxResults, *skipchain.SkipBlock, error) {
	sb, err := s.skService().GetSingleBlock(&skipchain.GetSingleBlock{ID: sid})
	if err != nil {
		return nil, nil, err
	}

	var body DataBody
	err = protobuf.DecodeWithConstructors(sb.Payload, &body, network.DefaultConstructors(cothority.Suite))
	if err != nil {
		return nil, nil, err
	}

	return body.TxResults, sb, nil
}

// buildStateChanges recursively gets the TXs of a skipchain's blocks and populate
// the state changes storage by restoring them from the TXs. We don't need to worry
// about overriding thanks to the key generation.
func (s *Service) buildStateChanges(sid skipchain.SkipBlockID, sst *stagingStateTrie, cin []Coin) ([]Coin, error) {
	txs, sb, err := s.getBlockTx(sid)
	if err != nil {
		return nil, err
	}

	// when an error occured, we stop where we are because those state changes
	// should be generated without errors then something else went wrong
	// (e.g. storage issue)
	for _, tx := range txs {
		if tx.Accepted {
			// Only accepted transactions must be used
			// to create the state changes
			h := tx.ClientTransaction.Instructions.Hash()
			for _, instr := range tx.ClientTransaction.Instructions {
				scs, cout, err := s.executeInstruction(sst, cin, instr, h)
				cin = cout
				if err != nil {
					return nil, err
				}
				counterScs, err := incrementSignerCounters(sst, instr.Signatures)
				if err != nil {
					return nil, err
				}

				scs = append(scs, counterScs...)
				err = sst.StoreAll(scs)
				if err != nil {
					return nil, err
				}

				s.stateChangeStorage.append(scs, sb)
			}
		}
	}

	if len(sb.ForwardLink) > 0 {
		// Follow the FL level 0 to create all the state changes
		return s.buildStateChanges(sb.ForwardLink[0].To, sst, cin)
	}

	return nil, nil
}

var existingDB = regexp.MustCompile(`^ByzCoin_[0-9a-f]+$`)

// newService receives the context that holds information about the node it's
// running on. Saving and loading can be done using the context. The data will
// be stored in memory for tests and simulations, and on disk for real
// deployments.
func newService(c *onet.Context) (onet.Service, error) {
	s := &Service{
		ServiceProcessor:       onet.NewServiceProcessor(c),
		contracts:              make(map[string]ContractFn),
		txBuffer:               newTxBuffer(),
		storage:                &bcStorage{},
		darcToSc:               make(map[string]skipchain.SkipBlockID),
		stateChangeCache:       newStateChangeCache(),
		stateChangeStorage:     newStateChangeStorage(c),
		heartbeatsTimeout:      make(chan string, 1),
		closeLeaderMonitorChan: make(chan bool, 1),
		heartbeats:             newHeartbeats(),
		viewChangeMan:          newViewChangeManager(),
		streamingMan:           streamingManager{},
		closed:                 true,
	}
	err := s.RegisterHandlers(
		s.CreateGenesisBlock,
		s.AddTransaction,
		s.GetProof,
		s.CheckAuthorization,
		s.GetSignerCounters,
		s.DownloadState,
		s.GetInstanceVersion,
		s.GetLastInstanceVersion,
		s.GetAllInstanceVersion,
		s.CheckStateChangeValidity)
	if err != nil {
		log.ErrFatal(err, "Couldn't register messages")
	}

	if err := s.RegisterStreamingHandlers(s.StreamTransactions); err != nil {
		log.ErrFatal(err, "Couldn't register streaming messages")
	}
	s.RegisterProcessorFunc(viewChangeMsgID, s.handleViewChangeReq)

	s.registerContract(ContractConfigID, contractConfigFromBytes)
	s.registerContract(ContractDarcID, s.contractDarcFromBytes)

	skipchain.RegisterVerification(c, verifyByzCoin, s.verifySkipBlock)
	if _, err := s.ProtocolRegister(collectTxProtocol, NewCollectTxProtocol(s.getTxs)); err != nil {
		return nil, err
	}
	s.skService().RegisterStoreSkipblockCallback(s.updateTrieCallback)

	// Register the view-change cosi protocols.
	_, err = s.ProtocolRegister(viewChangeSubFtCosi, func(n *onet.TreeNodeInstance) (onet.ProtocolInstance, error) {
		return protocol.NewSubBlsCosi(n, s.verifyViewChange, pairingSuite)
	})
	if err != nil {
		return nil, err
	}
	_, err = s.ProtocolRegister(viewChangeFtCosi, func(n *onet.TreeNodeInstance) (onet.ProtocolInstance, error) {
		return protocol.NewBlsCosi(n, s.verifyViewChange, viewChangeSubFtCosi, pairingSuite)
	})
	if err != nil {
		return nil, err
	}

	ver, err := s.LoadVersion()
	if err != nil {
		return nil, err
	}
	switch ver {
	case 0:
		// Version 0 means it hasn't been set yet. If there are any ByzCoin_[0-9af]+
		// buckets, then they must be old format.
		db, _ := s.GetAdditionalBucket([]byte("check-db-version"))

		// Look for a bucket that has a byzcoin database in it.
		err := db.View(func(tx *bolt.Tx) error {
			c := tx.Cursor()
			for k, _ := c.First(); k != nil; k, _ = c.Next() {
				log.Lvlf4("looking for old ByzCoin data in bucket %v", string(k))
				if existingDB.Match(k) {
					return fmt.Errorf("database format is too old; rm '%v' to lose all data and make a new database", db.Path())
				}
			}
			return nil
		})
		if err != nil {
			return nil, err
		}

		// Otherwise set the db version to 1, because we've confirmed there are
		// no old-style ones.
		err = s.SaveVersion(1)
		if err != nil {
			return nil, err
		}
	case 1:
		// This is where any necessary future migration fron version 1 -> 2 will happen.
	default:
		return nil, fmt.Errorf("unknown db version number %v", ver)
	}

	if err := s.startAllChains(); err != nil {
		return nil, err
	}
	return s, nil
}<|MERGE_RESOLUTION|>--- conflicted
+++ resolved
@@ -260,12 +260,6 @@
 
 	latest, err := s.db().GetLatest(gen)
 	if err != nil {
-<<<<<<< HEAD
-		return nil, err
-	}
-	if i, _ := latest.Roster.Search(s.ServerIdentity().ID); i < 0 {
-		return nil, errors.New("refusing to store transaction for chain we're not responsible")
-=======
 		if latest == nil {
 			return nil, err
 		}
@@ -273,7 +267,6 @@
 	}
 	if i, _ := latest.Roster.Search(s.ServerIdentity().ID); i < 0 {
 		return nil, errors.New("refusing to accept transaction for a chain we're not part of")
->>>>>>> 22e3f726
 	}
 
 	_, maxsz, err := s.LoadBlockInfo(req.SkipchainID)
