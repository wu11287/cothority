--- conflicted
+++ resolved
@@ -4,12 +4,9 @@
 	"encoding/binary"
 	"errors"
 	"fmt"
-<<<<<<< HEAD
 	"strconv"
 	"strings"
-=======
 	"sync"
->>>>>>> f67cc0c4
 	"time"
 
 	"go.dedis.ch/cothority/v3"
