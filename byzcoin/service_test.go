--- conflicted
+++ resolved
@@ -1751,14 +1751,9 @@
 		ctx, _ := createConfigTxWithCounter(t, testInterval, *goodRoster, defaultMaxBlockSize, s, counter)
 		counter++
 		cl := NewClient(s.genesis.SkipChainID(), *goodRoster)
-<<<<<<< HEAD
+		require.NoError(t, cl.UseNode(0))
 		resp, err := cl.AddTransactionAndWait(ctx, 10)
 		transactionOK(t, resp, err)
-=======
-		require.NoError(t, cl.UseNode(0))
-		_, err := cl.AddTransactionAndWait(ctx, 10)
-		require.NoError(t, err)
->>>>>>> fb9d583e
 
 		log.Lvl1("Removing", goodRoster.List[0])
 		goodRoster = onet.NewRoster(goodRoster.List[1:])
